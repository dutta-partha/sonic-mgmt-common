////////////////////////////////////////////////////////////////////////////////
//                                                                            //
//  Copyright 2020 Broadcom. The term Broadcom refers to Broadcom Inc. and/or //
//  its subsidiaries.                                                         //
//                                                                            //
//  Licensed under the Apache License, Version 2.0 (the "License");           //
//  you may not use this file except in compliance with the License.          //
//  You may obtain a copy of the License at                                   //
//                                                                            //
//     http://www.apache.org/licenses/LICENSE-2.0                             //
//                                                                            //
//  Unless required by applicable law or agreed to in writing, software       //
//  distributed under the License is distributed on an "AS IS" BASIS,         //
//  WITHOUT WARRANTIES OR CONDITIONS OF ANY KIND, either express or implied.  //
//  See the License for the specific language governing permissions and       //
//  limitations under the License.                                            //
//                                                                            //
////////////////////////////////////////////////////////////////////////////////

package cvl
import (
	"fmt"
	"os"
	"strings"
	"regexp"
	"time"
	"github.com/go-redis/redis/v7"
	"github.com/antchfx/xmlquery"
	"github.com/antchfx/xpath"
	"github.com/antchfx/jsonquery"
	"github.com/Azure/sonic-mgmt-common/cvl/internal/yparser"
	//lint:ignore ST1001 This is safe to dot import for util package
	. "github.com/Azure/sonic-mgmt-common/cvl/internal/util"
	"sync"
	"io/ioutil"
	"path/filepath"
<<<<<<< HEAD
	custv "github.com/Azure/sonic-mgmt-common/cvl/custom_validation"
	"unsafe"
=======
>>>>>>> 4aa08997
)

//DB number 
const (
	APPL_DB uint8 = 0 + iota
	ASIC_DB
	COUNTERS_DB
	LOGLEVEL_DB
	CONFIG_DB
	PFC_WD_DB
	FLEX_COUNTER_DB = PFC_WD_DB
	STATE_DB
	SNMP_OVERLAY_DB
	INVALID_DB
)

const DEFAULT_CACHE_DURATION uint16 = 300 /* 300 sec */
const MAX_BULK_ENTRIES_IN_PIPELINE int = 50
const MAX_DEVICE_METADATA_FETCH_RETRY = 60
const PLATFORM_SCHEMA_PATH = "platform/"

var reHashRef *regexp.Regexp = nil

var cvlInitialized bool
var dbNameToDbNum map[string]uint8

//map of lua script loaded
var luaScripts map[string]*redis.Script

type tblFieldPair struct {
	tableName string
	field string
}

type mustInfo struct {
	expr string //must expression
	exprTree *xpath.Expr //compiled expression tree
	errCode string //err-app-tag
	errStr string //error message
}

type leafRefInfo struct {
	path string //leafref path
	exprTree *xpath.Expr //compiled expression tree
	yangListNames []string //all yang list in path
	targetNodeName string //target node name
}

type whenInfo struct {
	expr string //when expression
	exprTree *xpath.Expr //compiled expression tree
	nodeNames []string //list of nodes under when condition
	yangListNames []string //all yang list in expression
}

//Important schema information to be loaded at bootup time
type modelTableInfo struct {
	dbNum uint8
	modelName string
	redisTableName string //To which Redis table it belongs to, used for 1 Redis to N Yang List
	module *yparser.YParserModule
	keys []string
	redisKeyDelim string
	redisKeyPattern string
	redisTableSize int
	mapLeaf []string //for 'mapping  list'
	leafRef map[string][]*leafRefInfo //for storing all leafrefs for a leaf in a table, 
				//multiple leafref possible for union 
	mustExpr map[string][]*mustInfo
	whenExpr map[string][]*whenInfo
	tablesForMustExp map[string]CVLOperation
	refFromTables []tblFieldPair //list of table or table/field referring to this table
	custValidation map[string]string // Map for custom validation node and function name
	dfltLeafVal map[string]string //map of leaf names and default value
	mandatoryNodes map[string]bool  //map of leaf names and mandatory flag
}


// CVLErrorInfo Struct for CVL Error Info
type CVLErrorInfo struct {
	TableName string      /* Table having error */
	ErrCode  CVLRetCode   /* CVL Error return Code. */
	CVLErrDetails string  /* CVL Error Message details. */
	Keys    []string      /* Keys of the Table having error. */
        Value    string        /* Field Value throwing error */
	Field	 string        /* Field Name throwing error . */
	Msg     string        /* Detailed error message. */
	ConstraintErrMsg  string  /* Constraint error message. */
	ErrAppTag string
}

// Struct for request data and YANG data
type requestCacheType struct {
	reqData CVLEditConfigData
	yangData *xmlquery.Node
}

// CVL Struct for CVL session 
type CVL struct {
	//redisClient *redis.Client
	yp *yparser.YParser
	tmpDbCache map[string]interface{} //map of table storing map of key-value pair
	requestCache map[string]map[string][]*requestCacheType//Cache of validated data,
				//per table, per key. Can be used as dependent data in next request
	maxTableElem map[string]int //max element count per table
	batchLeaf []*yparser.YParserLeafValue //field name and value
	yv *YValidator //Custom YANG validator for validating external dependencies
	custvCache custv.CustValidationCache //Custom validation cache per session
}

// Struct for model namepsace and prefix
type modelNamespace struct {
	prefix string
	ns string
}

// Struct for storing all YANG list schema info
type modelDataInfo struct {
	modelNs map[string]*modelNamespace //model namespace 
	tableInfo map[string]*modelTableInfo //redis table to model name and keys
	redisTableToYangList map[string][]string //Redis table to all YANG lists when it is not 1:1 mapping
	allKeyDelims map[string]bool
}

//Global data cache for redis table
type cvlGlobalSessionType struct {
	stopChan chan int //stop channel to stop notification listener
	cv *CVL
	mutex *sync.Mutex
}

// Struct for storing key and value pair
type keyValuePairStruct struct {
	key string
	values []string
}

var cvg cvlGlobalSessionType

//Single redis client for validation
var redisClient *redis.Client

//Stores important model info
var modelInfo modelDataInfo

func TRACE_LOG(tracelevel CVLTraceLevel, fmtStr string, args ...interface{}) {
	TRACE_LEVEL_LOG(tracelevel, fmtStr, args...)
}

func CVL_LOG(level CVLLogLevel, fmtStr string, args ...interface{}) {
	CVL_LEVEL_LOG(level, fmtStr, args...)
}

//package init function 
func init() {
	if (os.Getenv("CVL_SCHEMA_PATH") != "") {
		CVL_SCHEMA = os.Getenv("CVL_SCHEMA_PATH") + "/"
	}

	if (os.Getenv("CVL_DEBUG") != "") {
		SetTrace(true)
	}

	xpath.SetKeyGetClbk(func(listName string) []string {
		if modelInfo.tableInfo[listName] != nil {
			return modelInfo.tableInfo[listName].keys
		}

		return nil
	})


	ConfigFileSyncHandler()

	cvlCfgMap := ReadConfFile()

	if (cvlCfgMap != nil) {
		CVL_LOG(INFO ,"Current Values of CVL Configuration File %v", cvlCfgMap)
	}

	//regular expression for leafref and hashref finding
	reHashRef = regexp.MustCompile(`\[(.*)\|(.*)\]`)
	//Regular expression to select key value
	//Regular expression to find leafref in xpath

	if Initialize() != CVL_SUCCESS {
		CVL_LOG(FATAL, "CVL initialization failed")
	}

	//Global session keeps the global cache
	cvg.cv, _ = ValidationSessOpen()
	//Create buffer channel of length 1
	cvg.stopChan = make(chan int, 1)
	//Initialize mutex
	cvg.mutex = &sync.Mutex{}
	//Intialize mutex for stats
	statsMutex = &sync.Mutex{}

	_, err := redisClient.ConfigSet("notify-keyspace-events", "AKE").Result()
	if err != nil {
		CVL_LOG(WARNING ,"Could not enable notification error %s", err)
	}

	xpath.SetLogCallback(func(fmt string, args ...interface{}) {
		if !IsTraceLevelSet(TRACE_SEMANTIC) {
			return
		}

		TRACE_LOG(TRACE_SEMANTIC, "XPATH: " + fmt, args...)
	})
}

func Debug(on bool) {
	yparser.Debug(on)
}

// isLeafListNode checks if the xml node represents a leaf-list field
func isLeafListNode(node *xmlquery.Node) bool {
	return len(node.Attr) != 0 && node.Attr[0].Name.Local == "leaf-list"
}

// getNodeName returns database field name for the xml node.
func getNodeName(node *xmlquery.Node) string {
	if isLeafListNode(node) {
		return node.Data + "@"
	}
	return node.Data
}

// Load all YIN schema files, apply deviation files 
func loadSchemaFiles() CVLRetCode {

	platformName := ""
	// Wait to check if CONFIG_DB is populated with DEVICE_METADATA.
	// This is needed to apply deviation file
	retryCnt := 0
	for ; (retryCnt < MAX_DEVICE_METADATA_FETCH_RETRY); retryCnt++ {
		deviceMetaDataKey, err := redisClient.Keys("DEVICE_METADATA|localhost").Result()
		if (err != nil) || (len(deviceMetaDataKey) == 0)  {
			//Retry for 1 min
			time.Sleep(100 * time.Millisecond) //sleep for 1 sec and then retry
			continue
		}

		//Redis is populated with DEVICE_METADATA
		break
	}

	//Now try to fetch the platform details
	if (retryCnt < MAX_DEVICE_METADATA_FETCH_RETRY) {
		deviceMetaData, err := redisClient.HGetAll("DEVICE_METADATA|localhost").Result()
		var exists bool
		platformName, exists = deviceMetaData["platform"]
		if !exists || (err != nil) || (platformName == "") {
			CVL_LOG(WARNING, "Could not fetch 'platform' details from CONFIG_DB")
		}
	}

	//Scan schema directory to get all schema files
	modelFiles, err := filepath.Glob(CVL_SCHEMA + "/*.yin")
	if err != nil {
		CVL_LOG(FATAL ,"Could not read schema files %v", err)
	}

	moduleMap := map[string]*yparser.YParserModule{}
	// Load all common schema files
	for _, modelFilePath := range modelFiles {
		_, modelFile := filepath.Split(modelFilePath)

		TRACE_LOG(TRACE_LIBYANG, "Parsing schema file %s ...",
		modelFilePath)

		// Now parse each schema file 
		var module *yparser.YParserModule
		if module, _ = yparser.ParseSchemaFile(modelFilePath); module == nil {

			CVL_LOG(FATAL,fmt.Sprintf("Unable to parse schema file %s", modelFile))
			return CVL_ERROR
		}

		moduleMap[modelFile] = module
	}

	// Load all platform specific schema files based on platform details 
	// present in DEVICE_METADATA
	for {
		if (platformName == "") {
			CVL_LOG(INFO, "Skipping parsing of any platform specific YIN schema " +
			"files as platform name can't be determined")
			break
		}

		// Read directory under 'platform' directory
		allDirs, errDir := ioutil.ReadDir(CVL_SCHEMA + "/" + PLATFORM_SCHEMA_PATH)
		if (errDir != nil) || (len(allDirs) == 0) {
			CVL_LOG(INFO, "Could not read platform schema location or no platform " +
			"specific schema exists. %v", err)
			break
		}

		// For matched platform directory parse all schema files
		for _, sDir := range allDirs {

			sDirName := sDir.Name()
			//Check which directory matches
			if !(strings.Contains(platformName, sDirName)) {
				continue
			}

			//Get all platform specific YIN schema file names
			modelFiles, err := filepath.Glob(CVL_SCHEMA + "/" +
			PLATFORM_SCHEMA_PATH + "/" + sDirName + "/*.yin")
			if err != nil {
				CVL_LOG(WARNING,"Could not read platform schema directory %v", err)
				break
			}


			//Now parse platform schema files
			for _, modelFilePath := range modelFiles {
				_, modelFile := filepath.Split(modelFilePath)

				TRACE_LOG(TRACE_YPARSER, "Parsing platform specific schema" + 				"file %s ...\n", modelFilePath)

				var module *yparser.YParserModule
				if module, _ = yparser.ParseSchemaFile(modelFilePath); module == nil {

					CVL_LOG(ERROR, "Unable to parse platform specific schema file %s", modelFile)
					return CVL_ERROR
				}

				moduleMap[modelFile] = module
			}

			//platform found
			break
		}

		break
	}

	for modelFile, parsedModule := range moduleMap {
		//store schema related info to use in validation
		storeModelInfo(modelFile, parsedModule)
	}

	return CVL_SUCCESS
}

//Get list of YANG list names used in xpath expression
func getYangListNamesInExpr(expr string) []string {
	tbl := []string{}

	//Check with all table names
	for tblName := range modelInfo.tableInfo {

		//Match 1 - Prefix is used in path
		//Match 2 - Prefix is not used in path, it is in same YANG model
		if strings.Contains(expr, ":" + tblName + "_LIST") || strings.Contains(expr, "/" + tblName + "_LIST") {
			tbl = append(tbl, tblName)
		}
	}

	return tbl
}

//Get all YANG lists referred and the target node for leafref
//Ex: leafref { path "../../../ACL_TABLE/ACL_TABLE_LIST[aclname=current()]/aclname";}
//will return [ACL_TABLE] and aclname
func getLeafRefTargetInfo(path string) ([]string, string) {
	target := ""

	//Get list of all YANG list used in the path
	tbl := getYangListNamesInExpr(path)

	//Get the target node name from end of the path
	idx := strings.LastIndex(path, ":") //check with prefix first
	if idx > 0 {
		target = path[idx+1:]
	} else if idx = strings.LastIndex(path, "/"); idx > 0{ //no prefix there
		target = path[idx+1:]
	}

	return tbl, target
}

func storeModelInfo(modelFile string, module *yparser.YParserModule) {
	//model is derived from file name
	tokens := strings.Split(modelFile, ".")
	modelName := tokens[0]

	//Store namespace and prefix
	ns, prefix := yparser.GetModelNs(module)
	modelInfo.modelNs[modelName] = &modelNamespace{ns:ns, prefix:prefix}
<<<<<<< HEAD

	list := yparser.GetModelListInfo(module)

=======

	list := yparser.GetModelListInfo(module)

>>>>>>> 4aa08997
	if (list == nil) {
		CVL_LOG(WARNING, "Unable to get schema details for %s", modelFile)
		return
	}


	for _, lInfo := range list {
		TRACE_LOG(TRACE_YPARSER,
		"Storing schema details for list %s", lInfo.ListName)

		tInfo := modelTableInfo{modelName: modelName}

		tInfo.dbNum = dbNameToDbNum[lInfo.DbName]
		tInfo.redisTableName = lInfo.RedisTableName
		tInfo.module = module
		tInfo.redisKeyDelim = lInfo.RedisKeyDelim
		tInfo.redisKeyPattern = lInfo.RedisKeyPattern
		tInfo.redisTableSize = lInfo.RedisTableSize
		tInfo.keys = lInfo.Keys
		tInfo.mapLeaf = lInfo.MapLeaf
<<<<<<< HEAD
		tInfo.custValidation = lInfo.CustValidation
=======
>>>>>>> 4aa08997
		tInfo.mandatoryNodes = lInfo.MandatoryNodes

		//store default values used in must and when exp
		tInfo.dfltLeafVal = make(map[string]string, len(lInfo.DfltLeafVal))
		for nodeName, val := range lInfo.DfltLeafVal {
			tInfo.dfltLeafVal[nodeName] = val
		}

		//Store leafref details
		tInfo.leafRef =  make(map[string][]*leafRefInfo, len(lInfo.LeafRef))
		for nodeName, lpathArr := range lInfo.LeafRef { //for each leaf or leaf-list
			leafRefInfoArr := []*leafRefInfo{}
			for _, lpath := range lpathArr {
				//just store the leafref path
				leafRefData := leafRefInfo{path: lpath}
				leafRefInfoArr = append(leafRefInfoArr, &leafRefData)
			}
			tInfo.leafRef[nodeName] = leafRefInfoArr
		}

		//Store must expression details
		tInfo.mustExpr = make(map[string][]*mustInfo, len(lInfo.XpathExpr))
		for nodeName, xprArr := range lInfo.XpathExpr {
			for _, xpr := range xprArr {
				tInfo.mustExpr[nodeName] = append(tInfo.mustExpr[nodeName],
				&mustInfo{
					expr: xpr.Expr,
					errCode: xpr.ErrCode,
					errStr: xpr.ErrStr,
				})
			}
		}

		//Store when expression details
		tInfo.whenExpr = make(map[string][]*whenInfo, len(lInfo.WhenExpr))
		for nodeName, whenExprArr := range lInfo.WhenExpr {
			for _, whenExpr := range whenExprArr {
				tInfo.whenExpr[nodeName] = append(tInfo.whenExpr[nodeName],
					&whenInfo {
					expr: whenExpr.Expr,
					nodeNames: whenExpr.NodeNames,
				})
			}
		}

		modelInfo.allKeyDelims[tInfo.redisKeyDelim] = true
		yangList := modelInfo.redisTableToYangList[tInfo.redisTableName]
		yangList = append(yangList, lInfo.ListName)
		//Update the map
		modelInfo.redisTableToYangList[tInfo.redisTableName] = yangList

		modelInfo.tableInfo[lInfo.ListName] = &tInfo
	}
}

// Get YANG list to Redis table name
func getYangListToRedisTbl(yangListName string) string {
	if (strings.HasSuffix(yangListName, "_LIST")) {
		yangListName = yangListName[0:len(yangListName) - len("_LIST")]
	}
	tInfo, exists := modelInfo.tableInfo[yangListName]

	if exists && (tInfo.redisTableName != "") {
		return tInfo.redisTableName
	}

	return yangListName
}

//This functions build info of dependent table/fields 
//which uses a particular table through leafref
func buildRefTableInfo() {

	CVL_LOG(INFO_API, "Building reverse reference info from leafref")

	for tblName, tblInfo := range modelInfo.tableInfo {
		if (len(tblInfo.leafRef) == 0) {
			continue
		}

		//For each leafref update the table used through leafref
		for fieldName, leafRefs  := range tblInfo.leafRef {
			for _, leafRef := range leafRefs {

				for _, yangListName := range leafRef.yangListNames {
					refTblInfo :=  modelInfo.tableInfo[yangListName]

					refFromTables := &refTblInfo.refFromTables
					 *refFromTables = append(*refFromTables, tblFieldPair{tblName, fieldName})
					 modelInfo.tableInfo[yangListName] = refTblInfo
				}

			}
		}

	}

	//Now sort list 'refFromTables' under each table based on dependency among them 
	for tblName, tblInfo := range modelInfo.tableInfo {
		if (len(tblInfo.refFromTables) == 0) {
			continue
		}

		depTableList := []string{}
		for i:=0; i < len(tblInfo.refFromTables); i++ {
			depTableList = append(depTableList, tblInfo.refFromTables[i].tableName)
		}

		sortedTableList, _ := cvg.cv.SortDepTables(depTableList)
		if (len(sortedTableList) == 0) {
			continue
		}

		newRefFromTables := []tblFieldPair{}

		for i:=0; i < len(sortedTableList); i++ {
			//Find fieldName
			fieldName := ""
			for j :=0; j < len(tblInfo.refFromTables); j++ {
				if (sortedTableList[i] == tblInfo.refFromTables[j].tableName) {
					fieldName =  tblInfo.refFromTables[j].field
					newRefFromTables = append(newRefFromTables, tblFieldPair{sortedTableList[i], fieldName})
				}
			}
		}
		//Update sorted refFromTables
		tblInfo.refFromTables = newRefFromTables
		modelInfo.tableInfo[tblName] = tblInfo
	}

}

//Find the tables names in must expression, these tables data need to be fetched 
//during semantic validation
func addTableNamesForMustExp() {

	for tblName, tblInfo := range  modelInfo.tableInfo {
		if (len(tblInfo.mustExpr) == 0) {
			continue
		}

		tblInfo.tablesForMustExp = make(map[string]CVLOperation)

		for _, mustExpArr := range tblInfo.mustExpr {
			for _, mustExp := range mustExpArr {
				var op CVLOperation = OP_NONE
				//Check if 'must' expression should be executed for a particular operation
				if strings.Contains(mustExp.expr, ":operation != 'CREATE'") {
					op = op | OP_CREATE
				}
				if strings.Contains(mustExp.expr, ":operation != 'UPDATE'") {
					op = op | OP_UPDATE
				}
				if strings.Contains(mustExp.expr, ":operation != 'DELETE'") {
					op = op | OP_DELETE
				}

				//store the current table if aggregate function like count() is used
				//check which table name is present in the must expression
				for tblNameSrch := range modelInfo.tableInfo {
					if (tblNameSrch == tblName) {
						continue
					}
					//Table name should appear like "../VLAN_MEMBER_LIST/tagging_mode' or '
					// "/prt:PORT/prt:ifname"
					re := regexp.MustCompile(fmt.Sprintf(".*[/]([-_a-zA-Z]*:)?%s_LIST[\\[/]?", tblNameSrch))
					matches := re.FindStringSubmatch(mustExp.expr)
					if (len(matches) > 0) {
						//stores the table name 
						tblInfo.tablesForMustExp[tblNameSrch] = op
					}
				}
			}
		}

		//update map
		modelInfo.tableInfo[tblName] = tblInfo
	}
}

//Split key into table prefix and key
func splitRedisKey(key string) (string, string) {

	var foundIdx int = -1
	//Check with all key delim
	for keyDelim := range modelInfo.allKeyDelims {
		foundIdx = strings.Index(key, keyDelim)
		if (foundIdx >= 0) {
			//Matched with key delim
			break
		}
	}

	if (foundIdx < 0) {
		//No matches
		CVL_LOG(WARNING, "Could not find any of key delimeter %v in key '%s'",
		modelInfo.allKeyDelims, key)
		return "", ""
	}

	tblName := key[:foundIdx]

	if _, exists := modelInfo.tableInfo[tblName]; !exists {
		//Wrong table name
		CVL_LOG(WARNING, "Could not find table '%s' in schema", tblName)
		return "", ""
	}

	prefixLen := foundIdx + 1


	TRACE_LOG(TRACE_SYNTAX, "Split Redis Key %s into (%s, %s)",
	key, tblName, key[prefixLen:])

	return tblName, key[prefixLen:]
}

//Get the YANG list name from Redis key and table name
//This just returns same YANG list name as Redis table name
//when 1:1 mapping is there. For one Redis table to 
//multiple YANG list, it returns appropriate YANG list name
//INTERFACE:Ethernet12 returns ==> INTERFACE
//INTERFACE:Ethernet12:1.1.1.0/32 ==> INTERFACE_IPADDR
func getRedisTblToYangList(tableName, key string) (yangList string) {
	defer func() {
		pYangList := &yangList
		TRACE_LOG(TRACE_SYNTAX, "Got YANG list '%s' " +
		"from Redis Table '%s', Key '%s'", *pYangList, tableName, key)
	}()

	mapArr, exists := modelInfo.redisTableToYangList[tableName]

	if !exists || (len(mapArr) == 1) { //no map or only one
		//1:1 mapping case
		return tableName
	}

	//As of now determine the mapping based on number of keys
	var foundIdx int = -1
	numOfKeys := 1 //Assume only one key initially
	for keyDelim := range modelInfo.allKeyDelims {
		foundIdx = strings.Index(key, keyDelim)
		if (foundIdx >= 0) {
			//Matched with key delim
			keyComps := strings.Split(key, keyDelim)
			numOfKeys = len(keyComps)
			break
		}
	}

	//Check which list has number of keys as 'numOfKeys' 
	for i := 0; i < len(mapArr); i++ {
		tblInfo, exists := modelInfo.tableInfo[mapArr[i]]
		if exists {
			if (len(tblInfo.keys) == numOfKeys) {
				//Found the YANG list matching the number of keys
				return mapArr[i]
			}
		}
	}

	//No matches
	return tableName
}

//Convert Redis key to Yang keys, if multiple key components are there,
//they are separated based on Yang schema
func getRedisToYangKeys(tableName string, redisKey string)[]keyValuePairStruct{
	keyNames := modelInfo.tableInfo[tableName].keys
	//First split all the keys components
	keyVals := strings.Split(redisKey, modelInfo.tableInfo[tableName].redisKeyDelim) //split by DB separator
	//Store patterns for each key components by splitting using key delim
	keyPatterns := strings.Split(modelInfo.tableInfo[tableName].redisKeyPattern,
			modelInfo.tableInfo[tableName].redisKeyDelim) //split by DB separator

	/* TBD. Workaround for optional keys in INTERFACE Table.
	   Code will be removed once model is finalized. */
	if  ((tableName == "INTERFACE") && (len(keyNames) != len(keyVals))) {
		keyVals = append(keyVals, "0.0.0.0/0")

	} else if (len(keyNames) != len(keyVals)) {
		return nil //number key names and values does not match
	}

	mkeys := []keyValuePairStruct{}
	//For each key check the pattern and store key/value pair accordingly
	for  idx, keyName := range keyNames {

		//check if key-pattern contains specific key pattern
		if (keyPatterns[idx+1] == ("{" + keyName + "}")) {  //no specific key pattern - just "{key}"
			//Store key/value mapping     
			mkeys = append(mkeys, keyValuePairStruct{keyName,  []string{keyVals[idx]}})
		} else if (keyPatterns[idx+1] == ("({" + keyName + "},)*")) { // key pattern is "({key},)*" i.e. repeating keys seperated by ','   
			repeatedKeys := strings.Split(keyVals[idx], ",")
			mkeys = append(mkeys, keyValuePairStruct{keyName, repeatedKeys})
		}
	}

	TRACE_LOG(TRACE_SYNTAX, "getRedisToYangKeys() returns %v " +
	"from Redis Table '%s', Key '%s'", mkeys, tableName, redisKey)

	return mkeys
}

//Checks field map values and removes "NULL" entry, create array for leaf-list
func (c *CVL) checkFieldMap(fieldMap *map[string]string) map[string]interface{} {
	fieldMapNew := map[string]interface{}{}

	for field, value := range *fieldMap {
		if (field == "NULL") {
			continue
		} else if (field[len(field)-1:] == "@") {
			//last char @ means it is a leaf-list/array of fields
			field = field[:len(field)-1] //strip @
			//split the values seprated using ','
			strArr := strings.Split(value, ",")
			//fieldMapNew[field] = strings.Split(value, ",")
			arrMap := make([]interface{}, 0)//len(strArr))
			for _, strArrItem := range strArr {
				arrMap = append(arrMap, strArrItem)
			}
			fieldMapNew[field] = arrMap//make([]interface{}, len(strArr))
		} else {
			fieldMapNew[field] = value
		}
	}

	return fieldMapNew
}

//Merge 'src' map to 'dest' map of map[string]string type
func mergeMap(dest map[string]string, src map[string]string) {
	TRACE_LOG(TRACE_SEMANTIC,
	"Merging map %v into %v", src, dest)

	for key, data := range src {
		dest[key] = data
	}
}

func (c *CVL) translateToYang(jsonMap *map[string]interface{}) (*yparser.YParserNode, CVLErrorInfo) {

	var  cvlErrObj CVLErrorInfo
	//Parse the map data to json tree
	data, _ := jsonquery.ParseJsonMap(jsonMap)
	var root *yparser.YParserNode
	root = nil
	var errObj yparser.YParserError

	for jsonNode := data.FirstChild; jsonNode != nil; jsonNode=jsonNode.NextSibling {
		TRACE_LOG(TRACE_LIBYANG, "Translating, Top Node=%v\n", jsonNode.Data)
		//Visit each top level list in a loop for creating table data
		topNode, cvlErrObj  := c.generateTableData(true, jsonNode)

		//Generate YANG data for Yang Validator
		topYangNode, cvlYErrObj := c.generateYangListData(jsonNode, true)

		if  topNode == nil {
			cvlErrObj.ErrCode = CVL_SYNTAX_ERROR
			CVL_LOG(WARNING, "Unable to translate request data to YANG format")
			return nil, cvlErrObj
		}

		if  topYangNode == nil {
			cvlYErrObj.ErrCode = CVL_SYNTAX_ERROR
			CVL_LOG(WARNING, "Unable to translate request data to YANG format")
			return nil, cvlYErrObj
		}

		if (root == nil) {
			root = topNode
		} else {
			if root, errObj = c.yp.MergeSubtree(root, topNode); errObj.ErrCode != yparser.YP_SUCCESS {
				CVL_LOG(WARNING, "Unable to merge translated YANG data(libyang) " +
				"while translating from request data to YANG format")
				return nil, cvlErrObj
			}
		}

		//Create a full document and merge with main YANG data
		doc := &xmlquery.Node{Type: xmlquery.DocumentNode}
		doc.FirstChild = topYangNode
		doc.LastChild = topYangNode
		topYangNode.Parent = doc

		if (IsTraceLevelSet(TRACE_CACHE)) {
			TRACE_LOG(TRACE_CACHE, "Before merge, YANG data tree = %s, source = %s",
			c.yv.root.OutputXML(false),
			doc.OutputXML(false))
		}

		if c.mergeYangData(c.yv.root, doc) != CVL_SUCCESS {
			CVL_LOG(WARNING, "Unable to merge translated YANG data while " +
			"translating from request data to YANG format")
			cvlYErrObj.ErrCode = CVL_SYNTAX_ERROR
			return nil, cvlErrObj
		}
		if (IsTraceLevelSet(TRACE_CACHE)) {
			TRACE_LOG(TRACE_CACHE, "After merge, YANG data tree = %s",
			c.yv.root.OutputXML(false))
		}
	}

	return root, cvlErrObj
}

//Validate config - syntax and semantics
func (c *CVL) validate (data *yparser.YParserNode) CVLRetCode {

	depData := c.fetchDataToTmpCache()

	TRACE_LOG(TRACE_LIBYANG, "\nValidate1 data=%v\n", c.yp.NodeDump(data))
	errObj := c.yp.ValidateSyntax(data, depData)
	if yparser.YP_SUCCESS != errObj.ErrCode {
		return CVL_FAILURE
	}

	cvlErrObj := c.validateCfgSemantics(c.yv.root)
	if CVL_SUCCESS != cvlErrObj.ErrCode {
		return cvlErrObj.ErrCode
	}

	return CVL_SUCCESS
}

func  createCVLErrObj(errObj yparser.YParserError) CVLErrorInfo {

	cvlErrObj :=  CVLErrorInfo {
		TableName : errObj.TableName,
		ErrCode   : CVLRetCode(errObj.ErrCode),
		CVLErrDetails : cvlErrorMap[CVLRetCode(errObj.ErrCode)],
		Keys      : errObj.Keys,
		Value     : errObj.Value,
		Field     : errObj.Field,
		Msg       : errObj.Msg,
		ConstraintErrMsg : errObj.ErrTxt,
		ErrAppTag  : errObj.ErrAppTag,
	}


	return cvlErrObj

}

//Perform syntax checks
func (c *CVL) validateSyntax(data *yparser.YParserNode) (CVLErrorInfo, CVLRetCode) {
	var cvlErrObj CVLErrorInfo
	TRACE_LOG(TRACE_YPARSER, "Validating syntax ....")
<<<<<<< HEAD

	//Get dependent data from Redis
	depData := c.fetchDataToTmpCache() //fetch data to temp cache for temporary validation

=======

	//Get dependent data from Redis
	depData := c.fetchDataToTmpCache() //fetch data to temp cache for temporary validation

>>>>>>> 4aa08997
	if errObj  := c.yp.ValidateSyntax(data, depData); errObj.ErrCode != yparser.YP_SUCCESS {

		retCode := CVLRetCode(errObj.ErrCode)

			cvlErrObj =  CVLErrorInfo {
		             TableName : errObj.TableName,
		             ErrCode   : CVLRetCode(errObj.ErrCode),
			     CVLErrDetails : cvlErrorMap[retCode],
			     Keys      : errObj.Keys,
			     Value     : errObj.Value,
			     Field     : errObj.Field,
			     Msg       : errObj.Msg,
			     ConstraintErrMsg : errObj.ErrTxt,
			     ErrAppTag	: errObj.ErrAppTag,
			}

			CVL_LOG(WARNING,"Syntax validation failed. Error - %v", cvlErrObj)

		return  cvlErrObj, retCode
	}

	return cvlErrObj, CVL_SUCCESS
}

//Add config data item to accumulate per table
func (c *CVL) addCfgDataItem(configData *map[string]interface{},
			cfgDataItem CVLEditConfigData) (string, string){
	var cfgData map[string]interface{} = *configData

	tblName, key := splitRedisKey(cfgDataItem.Key)
	if (tblName == "" || key == "") {
		//Bad redis key
		return "", ""
	}

	if _, existing := cfgData[tblName]; existing {
		fieldsMap := cfgData[tblName].(map[string]interface{})
		if (cfgDataItem.VOp == OP_DELETE) {
			return tblName, key
		}
		fieldsMap[key] = c.checkFieldMap(&cfgDataItem.Data)
	} else {
		fieldsMap := make(map[string]interface{})
		if (cfgDataItem.VOp == OP_DELETE) {
			fieldsMap[key] = nil
		} else {
			fieldsMap[key] = c.checkFieldMap(&cfgDataItem.Data)
		}
		cfgData[tblName] = fieldsMap
	}

	return tblName, key
}

<<<<<<< HEAD
//Perform user defined custom validation
func (c *CVL) doCustomValidation(node *xmlquery.Node,
	custvCfg []custv.CVLEditConfigData,
	curCustvCfg *custv.CVLEditConfigData, yangListName,
	tbl, key string) CVLErrorInfo {

	cvlErrObj := CVLErrorInfo{ErrCode : CVL_SUCCESS}

	// yangListName provides the correct table name defined in sonic-yang
	// For ex. VLAN_INTERFACE_LIST and VLAN_INTERFACE_IPADDR_LIST are in same container
	for nodeName, custFunc := range modelInfo.tableInfo[yangListName].custValidation {
		//find the node value
		//node value is empty for custom validation function at list level
		nodeVal := ""
		if !strings.HasSuffix(nodeName, "_LIST") {
			for nodeLeaf := node.FirstChild; nodeLeaf != nil;
			nodeLeaf = nodeLeaf.NextSibling {
				if (nodeName != nodeLeaf.Data) {
					continue
				}

				if (len(nodeLeaf.Attr) > 0) &&
				(nodeLeaf.Attr[0].Name.Local == "leaf-list") {
					nodeVal = curCustvCfg.Data[nodeName]
				} else {
					nodeVal = nodeLeaf.FirstChild.Data
				}
			}

		}

		//Call custom validation functions
		CVL_LOG(INFO_TRACE, "Calling custom validation function %s", custFunc)
		pCustv := &custv.CustValidationCtxt{
			ReqData: custvCfg,
			CurCfg: curCustvCfg,
			YNodeName: nodeName,
			YNodeVal: nodeVal,
			YCur: node,
			SessCache: &(c.custvCache),
			RClient: redisClient}

		errObj := custv.InvokeCustomValidation(&custv.CustomValidation{},
		custFunc, pCustv)

		cvlErrObj = *(*CVLErrorInfo)(unsafe.Pointer(&errObj))

		if (cvlErrObj.ErrCode != CVL_SUCCESS) {
			CVL_LOG(WARNING, "Custom validation failed, Error = %v", cvlErrObj)
			return cvlErrObj
		}
	}

	return cvlErrObj
}

// getLeafRefInfo This function returns leafrefInfo structure based on table name,
// target table name and leaf node name where leafRef is present
func getLeafRefInfo(tblName, fldName, targetTblName string) *leafRefInfo {
	for _, refTblLeafRef := range modelInfo.tableInfo[tblName].leafRef[fldName] {
		if (refTblLeafRef.path == "non-leafref") {
			continue
		}

		for k := range refTblLeafRef.yangListNames {
			if refTblLeafRef.yangListNames[k] == targetTblName {
				return refTblLeafRef
			}
		}
	}
=======
// getLeafRefInfo This function returns leafrefInfo structure based on table name,
// target table name and leaf node name where leafRef is present
func getLeafRefInfo(tblName, fldName, targetTblName string) *leafRefInfo {
	for _, refTblLeafRef := range modelInfo.tableInfo[tblName].leafRef[fldName] {
		if (refTblLeafRef.path == "non-leafref") {
			continue
		}

		for k := range refTblLeafRef.yangListNames {
			if refTblLeafRef.yangListNames[k] == targetTblName {
				return refTblLeafRef
			}
		}
	}
>>>>>>> 4aa08997
	return nil
}

func isMandatoryTrueNode(tblName, field string) bool {
	if flag, exists := modelInfo.tableInfo[tblName].mandatoryNodes[field]; exists {
		return flag
	}

	return false
}<|MERGE_RESOLUTION|>--- conflicted
+++ resolved
@@ -34,11 +34,8 @@
 	"sync"
 	"io/ioutil"
 	"path/filepath"
-<<<<<<< HEAD
 	custv "github.com/Azure/sonic-mgmt-common/cvl/custom_validation"
 	"unsafe"
-=======
->>>>>>> 4aa08997
 )
 
 //DB number 
@@ -433,15 +430,9 @@
 	//Store namespace and prefix
 	ns, prefix := yparser.GetModelNs(module)
 	modelInfo.modelNs[modelName] = &modelNamespace{ns:ns, prefix:prefix}
-<<<<<<< HEAD
 
 	list := yparser.GetModelListInfo(module)
 
-=======
-
-	list := yparser.GetModelListInfo(module)
-
->>>>>>> 4aa08997
 	if (list == nil) {
 		CVL_LOG(WARNING, "Unable to get schema details for %s", modelFile)
 		return
@@ -462,10 +453,7 @@
 		tInfo.redisTableSize = lInfo.RedisTableSize
 		tInfo.keys = lInfo.Keys
 		tInfo.mapLeaf = lInfo.MapLeaf
-<<<<<<< HEAD
 		tInfo.custValidation = lInfo.CustValidation
-=======
->>>>>>> 4aa08997
 		tInfo.mandatoryNodes = lInfo.MandatoryNodes
 
 		//store default values used in must and when exp
@@ -914,17 +902,10 @@
 func (c *CVL) validateSyntax(data *yparser.YParserNode) (CVLErrorInfo, CVLRetCode) {
 	var cvlErrObj CVLErrorInfo
 	TRACE_LOG(TRACE_YPARSER, "Validating syntax ....")
-<<<<<<< HEAD
 
 	//Get dependent data from Redis
 	depData := c.fetchDataToTmpCache() //fetch data to temp cache for temporary validation
 
-=======
-
-	//Get dependent data from Redis
-	depData := c.fetchDataToTmpCache() //fetch data to temp cache for temporary validation
-
->>>>>>> 4aa08997
 	if errObj  := c.yp.ValidateSyntax(data, depData); errObj.ErrCode != yparser.YP_SUCCESS {
 
 		retCode := CVLRetCode(errObj.ErrCode)
@@ -979,7 +960,6 @@
 	return tblName, key
 }
 
-<<<<<<< HEAD
 //Perform user defined custom validation
 func (c *CVL) doCustomValidation(node *xmlquery.Node,
 	custvCfg []custv.CVLEditConfigData,
@@ -1050,22 +1030,6 @@
 			}
 		}
 	}
-=======
-// getLeafRefInfo This function returns leafrefInfo structure based on table name,
-// target table name and leaf node name where leafRef is present
-func getLeafRefInfo(tblName, fldName, targetTblName string) *leafRefInfo {
-	for _, refTblLeafRef := range modelInfo.tableInfo[tblName].leafRef[fldName] {
-		if (refTblLeafRef.path == "non-leafref") {
-			continue
-		}
-
-		for k := range refTblLeafRef.yangListNames {
-			if refTblLeafRef.yangListNames[k] == targetTblName {
-				return refTblLeafRef
-			}
-		}
-	}
->>>>>>> 4aa08997
 	return nil
 }
 
