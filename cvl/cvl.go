////////////////////////////////////////////////////////////////////////////////
//                                                                            //
//  Copyright 2019 Broadcom. The term Broadcom refers to Broadcom Inc. and/or //
//  its subsidiaries.                                                         //
//                                                                            //
//  Licensed under the Apache License, Version 2.0 (the "License");           //
//  you may not use this file except in compliance with the License.          //
//  You may obtain a copy of the License at                                   //
//                                                                            //
//     http://www.apache.org/licenses/LICENSE-2.0                             //
//                                                                            //
//  Unless required by applicable law or agreed to in writing, software       //
//  distributed under the License is distributed on an "AS IS" BASIS,         //
//  WITHOUT WARRANTIES OR CONDITIONS OF ANY KIND, either express or implied.  //
//  See the License for the specific language governing permissions and       //
//  limitations under the License.                                            //
//                                                                            //
////////////////////////////////////////////////////////////////////////////////

package cvl
import (
	"fmt"
	"os"
	"strings"
	"regexp"
	"time"
	 log "github.com/golang/glog"
	"github.com/go-redis/redis"
	"github.com/antchfx/xmlquery"
	"github.com/antchfx/jsonquery"
	"github.com/Azure/sonic-mgmt-common/cvl/internal/yparser"
	. "github.com/Azure/sonic-mgmt-common/cvl/internal/util"
	"sync"
	"flag"
)

//DB number 
const (
	APPL_DB uint8 = 0 + iota
	ASIC_DB
	COUNTERS_DB
	LOGLEVEL_DB
	CONFIG_DB
	PFC_WD_DB
	FLEX_COUNTER_DB = PFC_WD_DB
	STATE_DB
	SNMP_OVERLAY_DB
	INVALID_DB
)

const DEFAULT_CACHE_DURATION uint16 = 300 /* 300 sec */
const MAX_BULK_ENTRIES_IN_PIPELINE int = 50

var reLeafRef *regexp.Regexp = nil
var reHashRef *regexp.Regexp = nil
var reSelKeyVal *regexp.Regexp = nil
var reLeafInXpath *regexp.Regexp = nil

var cvlInitialized bool
var dbNameToDbNum map[string]uint8

//map of lua script loaded
var luaScripts map[string]*redis.Script

type leafRefInfo struct {
	path string //leafref path
	yangListNames []string //all yang list in path
	targetNodeName string //target node name
}

//var tmpDbCache map[string]interface{} //map of table storing map of key-value pair
					//m["PORT_TABLE] = {"key" : {"f1": "v1"}}
//Important schema information to be loaded at bootup time
type modelTableInfo struct {
	dbNum uint8
	modelName string
	redisTableName string //To which Redis table it belongs to, used for 1 Redis to N Yang List
	module *yparser.YParserModule
	keys []string
	redisKeyDelim string
	redisKeyPattern string
	mapLeaf []string //for 'mapping  list'
	leafRef map[string][]*leafRefInfo //for storing all leafrefs for a leaf in a table, 
				//multiple leafref possible for union 
	mustExp map[string]string
	tablesForMustExp map[string]CVLOperation
<<<<<<< HEAD
	refFromTables []tblFieldPair //list of table or table/field referring to this table
=======
	dfltLeafVal map[string]string //map of leaf names and default value
>>>>>>> 9d24a34c
}


/* CVL Error Structure. */
type CVLErrorInfo struct {
	TableName string      /* Table having error */
	ErrCode  CVLRetCode   /* CVL Error return Code. */
	CVLErrDetails string  /* CVL Error Message details. */ 
	Keys    []string      /* Keys of the Table having error. */
        Value    string        /* Field Value throwing error */
	Field	 string        /* Field Name throwing error . */
	Msg     string        /* Detailed error message. */
	ConstraintErrMsg  string  /* Constraint error message. */
	ErrAppTag string
}

// Struct for request data and YANG data
type requestCacheType struct {
	reqData CVLEditConfigData
	yangData *xmlquery.Node
}

type CVL struct {
	redisClient *redis.Client
	yp *yparser.YParser
	tmpDbCache map[string]interface{} //map of table storing map of key-value pair
	requestCache map[string]map[string][]*requestCacheType//Cache of validated data,
				//per table, per key. Can be used as dependent data in next request
	batchLeaf string
	chkLeafRefWithOthCache bool
	yv *YValidator //Custom YANG validator for validating external dependencies
}

type modelNamespace struct {
	prefix string
	ns string
}

type modelDataInfo struct {
	modelNs map[string]modelNamespace //model namespace 
	tableInfo map[string]*modelTableInfo //redis table to model name and keys
	redisTableToYangList map[string][]string //Redis table to all YANG lists when it is not 1:1 mapping
	allKeyDelims map[string]bool
}

//Struct for storing global DB cache to store DB which are needed frequently like PORT
type dbCachedData struct {
	root *yparser.YParserNode //Root of the cached data
	startTime time.Time  //When cache started
	expiry uint16    //How long cache should be maintained in sec
}

//Global data cache for redis table
type cvlGlobalSessionType struct {
	db map[string]dbCachedData
	pubsub *redis.PubSub
	stopChan chan int //stop channel to stop notification listener
	cv *CVL
	mutex *sync.Mutex
}
var cvg cvlGlobalSessionType

//Single redis client for validation
var redisClient *redis.Client

//Stores important model info
var modelInfo modelDataInfo

type keyValuePairStruct struct {
	key string
	values []string
}

func TRACE_LOG(level log.Level, tracelevel CVLTraceLevel, fmtStr string, args ...interface{}) {
	TRACE_LEVEL_LOG(level, tracelevel, fmtStr, args...)
}

func CVL_LOG(level CVLLogLevel, fmtStr string, args ...interface{}) {
	CVL_LEVEL_LOG(level, fmtStr, args...)
}

//package init function 
func init() {
	if (os.Getenv("CVL_SCHEMA_PATH") != "") {
		CVL_SCHEMA = os.Getenv("CVL_SCHEMA_PATH") + "/"
	}

	if (os.Getenv("CVL_DEBUG") != "") {
		SetTrace(true)
	}

	ConfigFileSyncHandler()

	cvlCfgMap := ReadConfFile()

	if (cvlCfgMap != nil) {
		if (strings.Compare(cvlCfgMap["LOGTOSTDERR"], "true") == 0) {
			flag.Set("logtostderr", "true")
			flag.Set("stderrthreshold", cvlCfgMap["STDERRTHRESHOLD"])
			flag.Set("v", cvlCfgMap["VERBOSITY"])
		}

		CVL_LOG(INFO ,"Current Values of CVL Configuration File %v", cvlCfgMap)
	}

	//regular expression for leafref and hashref finding
	reLeafRef = regexp.MustCompile(`.*[/]([a-zA-Z]*:)?(.*)[/]([a-zA-Z]*:)?(.*)`)
	reHashRef = regexp.MustCompile(`\[(.*)\|(.*)\]`)
	reSelKeyVal = regexp.MustCompile("=[ ]*['\"]?([0-9_a-zA-Z]+)['\"]?|(current[(][)])")
	reLeafInXpath = regexp.MustCompile("(.*[:/]{1})([a-zA-Z0-9_-]+)([^a-zA-Z0-9_-]*)")

	Initialize()

	cvg.db = make(map[string]dbCachedData)

	//Global session keeps the global cache
	cvg.cv, _ = ValidationSessOpen()
	//Create buffer channel of length 1
	cvg.stopChan = make(chan int, 1)
	//Initialize mutex
	cvg.mutex = &sync.Mutex{}

	_, err := redisClient.ConfigSet("notify-keyspace-events", "AKE").Result()
	if err != nil {
		CVL_LOG(ERROR ,"Could not enable notification error %s", err)
	}

	dbCacheSet(false, "PORT", 0)
}

func Debug(on bool) {
	yparser.Debug(on)
}

// isLeafListNode checks if the xml node represents a leaf-list field
func isLeafListNode(node *xmlquery.Node) bool {
	return len(node.Attr) != 0 && node.Attr[0].Name.Local == "leaf-list"
}

//Get attribute value of xml node
func getXmlNodeAttr(node *xmlquery.Node, attrName string) string {
	for _, attr := range node.Attr {
		if (attrName == attr.Name.Local) {
			return attr.Value
		}
	}

	return ""
}

// getNodeName returns database field name for the xml node.
func getNodeName(node *xmlquery.Node) string {
	if isLeafListNode(node) {
		return node.Data + "@"
	}
	return node.Data
}

//Store useful schema data during initialization
func storeModelInfo(modelFile string, module *yparser.YParserModule) { //such model info can be maintained in C code and fetched from there 
	f, err := os.Open(CVL_SCHEMA + modelFile)
	root, err := xmlquery.Parse(f)

	if  err != nil {
		return
	}
	f.Close()

	//model is derived from file name
	tokens := strings.Split(modelFile, ".")
	modelName := tokens[0]

	//Store namespace
	modelNs := modelNamespace{}

	nodes := xmlquery.Find(root, "//module/namespace")
	if (nodes != nil) {
		modelNs.ns = nodes[0].Attr[0].Value
	}

	nodes = xmlquery.Find(root, "//module/prefix")
	if (nodes != nil) {
		modelNs.prefix = nodes[0].Attr[0].Value
	}

	modelInfo.modelNs[modelName] = modelNs

	//Store metadata present in each list.
	//Each list represent one Redis table in general.
	//However when one Redis table is mapped to multiple
	//YANG lists need to store the information in redisTableToYangList map
	nodes = xmlquery.Find(root, "//module/container/container/list")
	if (nodes == nil) {
		return
	}

	//number list under one table container i.e. ACL_TABLE container
	//has only one ACL_TABLE_LIST list
	for  _, node := range nodes {
		//for each list, remove "_LIST" suffix
		tableName :=  node.Attr[0].Value
		if (strings.HasSuffix(tableName, "_LIST")) {
			tableName = tableName[0:len(tableName) - len("_LIST")]
		}
		tableInfo := modelTableInfo{modelName: modelName}
		//Store Redis table name
		tableInfo.redisTableName = node.Parent.Attr[0].Value
		//Store the reference for list node to be used later
		listNode := node
		node = node.FirstChild
		//Default database is CONFIG_DB since CVL works with config db mainly
		tableInfo.module = module
		tableInfo.dbNum = CONFIG_DB
		//default delim '|'
		tableInfo.redisKeyDelim = "|"
		modelInfo.allKeyDelims[tableInfo.redisKeyDelim] = true

		fieldCount := 0

		//Check for meta data in schema
		for node !=  nil {
			switch node.Data {
			case "db-name":
				tableInfo.dbNum = dbNameToDbNum[node.Attr[0].Value]
				fieldCount++
			case "key":
				tableInfo.keys = strings.Split(node.Attr[0].Value," ")
				fieldCount++
				keypattern := []string{tableName}

				/* Create the default key pattern of the form Table Name|{key1}|{key2}. */
				for _ , key := range tableInfo.keys {
					keypattern = append(keypattern, fmt.Sprintf("{%s}",key))
				}

				tableInfo.redisKeyPattern = strings.Join(keypattern, tableInfo.redisKeyDelim)

			case "key-delim":
				tableInfo.redisKeyDelim = node.Attr[0].Value
				fieldCount++
				//store all possible key delims
				 modelInfo.allKeyDelims[tableInfo.redisKeyDelim] = true
			case "key-pattern":
				tableInfo.redisKeyPattern = node.Attr[0].Value
				fieldCount++
			case "map-leaf":
				tableInfo.mapLeaf = strings.Split(node.Attr[0].Value," ")
				fieldCount++
			}
			node = node.NextSibling
		}

		//Find and store all leafref under each table
		/*
		if (listNode == nil) {
			//Store the tableInfo in global data
			modelInfo.tableInfo[tableName] = tableInfo

			continue
		}
		*/

		//If container has more than one list, it means one Redis table is mapped to
		//multiple lists, store the info in redisTableToYangList
		allLists := xmlquery.Find(listNode.Parent, "/list")
		if len(allLists) > 1 {
			yangList := modelInfo.redisTableToYangList[tableInfo.redisTableName]
			yangList = append(yangList, tableName)
			//Update the map
			modelInfo.redisTableToYangList[tableInfo.redisTableName] = yangList
		}

		leafRefNodes := xmlquery.Find(listNode, "//type[@name='leafref']")
		if (leafRefNodes == nil) {
			//Store the tableInfo in global data
			modelInfo.tableInfo[tableName] = &tableInfo

			continue
		}

		tableInfo.leafRef = make(map[string][]*leafRefInfo)
		for _, leafRefNode := range leafRefNodes {
			if (leafRefNode.Parent == nil || leafRefNode.FirstChild == nil) {
				continue
			}

			//Get the leaf/leaf-list name holding this leafref
			//Note that leaf can have union of leafrefs
			leafName := ""
			for node := leafRefNode.Parent; node != nil; node = node.Parent {
				if  (node.Data == "leaf" || node.Data == "leaf-list") {
					leafName = getXmlNodeAttr(node, "name")
					break
				}
			}

			//Store the leafref path
			if (leafName != "") {
				tableInfo.leafRef[leafName] = append(tableInfo.leafRef[leafName],
				&leafRefInfo{path: getXmlNodeAttr(leafRefNode.FirstChild, "value")})
			}
		}

		//Find all 'must' expression and store the against its parent node
		mustExps := xmlquery.Find(listNode, "//must")
		if (mustExps == nil) {
			//Update the tableInfo in global data
			modelInfo.tableInfo[tableName] = &tableInfo
			continue
		}

		tableInfo.mustExp = make(map[string]string)
		for _, mustExp := range mustExps {
			if (mustExp.Parent == nil) {
				continue
			}
			parentName := ""
			for node := mustExp.Parent; node != nil; node = node.Parent {
				//assuming must exp is at leaf or list level
				if  (node.Data == "leaf" || node.Data == "leaf-list" ||
				node.Data == "list") {
					parentName = getXmlNodeAttr(node, "name")
					break
				}
			}
			if (parentName != "") {
				tableInfo.mustExp[parentName] = getXmlNodeAttr(mustExp, "condition")
			}
		}

		//Update the tableInfo in global data
		modelInfo.tableInfo[tableName] = &tableInfo

	}
}

// Get YANG list to Redis table name
func getYangListToRedisTbl(yangListName string) string {
	if (strings.HasSuffix(yangListName, "_LIST")) {
		yangListName = yangListName[0:len(yangListName) - len("_LIST")]
	}
	tInfo, exists := modelInfo.tableInfo[yangListName]

	if exists && (tInfo.redisTableName != "") {
		return tInfo.redisTableName
	}

	return yangListName
}

<<<<<<< HEAD
//This functions build info of dependent table/fields 
//which uses a particular table through leafref
func buildRefTableInfo() {

	CVL_LOG(INFO_API, "Building reverse reference info from leafref")

	for tblName, tblInfo := range modelInfo.tableInfo {
		if (len(tblInfo.leafRef) == 0) {
			continue
		}

		//For each leafref update the table used through leafref
		for fieldName, leafRefs  := range tblInfo.leafRef {
			for _, leafRef := range leafRefs {

				for _, yangListName := range leafRef.yangListNames {
					refTblInfo :=  modelInfo.tableInfo[yangListName]

					refFromTables := &refTblInfo.refFromTables
					 *refFromTables = append(*refFromTables, tblFieldPair{tblName, fieldName})
					 modelInfo.tableInfo[yangListName] = refTblInfo
				}

			}
		}

	}

	//Now sort list 'refFromTables' under each table based on dependency among them 
	for tblName, tblInfo := range modelInfo.tableInfo {
		if (len(tblInfo.refFromTables) == 0) {
			continue
		}

		depTableList := []string{}
		for i:=0; i < len(tblInfo.refFromTables); i++ {
			depTableList = append(depTableList, tblInfo.refFromTables[i].tableName)
		}

		sortedTableList, _ := cvg.cv.SortDepTables(depTableList)
		if (len(sortedTableList) == 0) {
			continue
		}

		newRefFromTables := []tblFieldPair{}

		for i:=0; i < len(sortedTableList); i++ {
			//Find fieldName
			fieldName := ""
			for j :=0; j < len(tblInfo.refFromTables); j++ {
				if (sortedTableList[i] == tblInfo.refFromTables[j].tableName) {
					fieldName =  tblInfo.refFromTables[j].field
					newRefFromTables = append(newRefFromTables, tblFieldPair{sortedTableList[i], fieldName})
				}
			}
		}
		//Update sorted refFromTables
		tblInfo.refFromTables = newRefFromTables
		modelInfo.tableInfo[tblName] = tblInfo
	}

}

=======
>>>>>>> 9d24a34c
//Find the tables names in must expression, these tables data need to be fetched 
//during semantic validation
func addTableNamesForMustExp() {

	for tblName, tblInfo := range  modelInfo.tableInfo {
		if (tblInfo.mustExp == nil) {
			continue
		}

		tblInfo.tablesForMustExp = make(map[string]CVLOperation)

		for _, mustExp := range tblInfo.mustExp {
			var op CVLOperation = OP_NONE
			//Check if 'must' expression should be executed for a particular operation
			if (strings.Contains(mustExp,
			"/scommon:operation/scommon:operation != CREATE") == true) {
				op = op | OP_CREATE
			} else if (strings.Contains(mustExp,
			"/scommon:operation/scommon:operation != UPDATE") == true) {
				op = op | OP_UPDATE
			} else if (strings.Contains(mustExp,
			"/scommon:operation/scommon:operation != DELETE") == true) {
				op = op | OP_DELETE
			}

			//store the current table if aggregate function like count() is used
			/*if (strings.Contains(mustExp, "count") == true) {
				tblInfo.tablesForMustExp[tblName] = op
			}*/

			//check which table name is present in the must expression
			for tblNameSrch, _ := range modelInfo.tableInfo {
				if (tblNameSrch == tblName) {
					continue
				}
				//Table name should appear like "../VLAN_MEMBER/tagging_mode' or '
				// "/prt:PORT/prt:ifname"
				re := regexp.MustCompile(fmt.Sprintf(".*[/]([a-zA-Z]*:)?%s[\\[/]", tblNameSrch))
				matches := re.FindStringSubmatch(mustExp)
				if (len(matches) > 0) {
					//stores the table name 
					tblInfo.tablesForMustExp[tblNameSrch] = op
				}
			}
		}

		//update map
		modelInfo.tableInfo[tblName] = tblInfo
	}
}

//Split key into table prefix and key
func splitRedisKey(key string) (string, string) {

	var foundIdx int = -1
	//Check with all key delim
	for keyDelim, _ := range modelInfo.allKeyDelims {
		foundIdx = strings.Index(key, keyDelim)
		if (foundIdx >= 0) {
			//Matched with key delim
			break
		}
	}

	if (foundIdx < 0) {
		//No matches
		return "", ""
	}

	tblName := key[:foundIdx]

	if _, exists := modelInfo.tableInfo[tblName]; exists == false {
		//Wrong table name
		return "", ""
	}

	prefixLen := foundIdx + 1

	return tblName, key[prefixLen:]
}

//Get the YANG list name from Redis key and table name
//This just returns same YANG list name as Redis table name
//when 1:1 mapping is there. For one Redis table to 
//multiple YANG list, it returns appropriate YANG list name
//INTERFACE:Ethernet12 returns ==> INTERFACE
//INTERFACE:Ethernet12:1.1.1.0/32 ==> INTERFACE_IPADDR
func getRedisTblToYangList(tableName, key string) (yangList string) {
	defer func() {
		pYangList := &yangList
		TRACE_LOG(INFO_API, TRACE_SYNTAX, "Got YANG list '%s' " +
		"from Redis Table '%s', Key '%s'", *pYangList, tableName, key)
	}()

	mapArr, exists := modelInfo.redisTableToYangList[tableName]

	if !exists || (len(mapArr) == 1) { //no map or only one
		//1:1 mapping case
		return tableName
	}

	//As of now determine the mapping based on number of keys
	var foundIdx int = -1
	numOfKeys := 1 //Assume only one key initially
	for keyDelim := range modelInfo.allKeyDelims {
		foundIdx = strings.Index(key, keyDelim)
		if (foundIdx >= 0) {
			//Matched with key delim
			keyComps := strings.Split(key, keyDelim)
			numOfKeys = len(keyComps)
			break
		}
	}

	//Check which list has number of keys as 'numOfKeys' 
	for i := 0; i < len(mapArr); i++ {
		tblInfo, exists := modelInfo.tableInfo[mapArr[i]]
		if exists {
			if (len(tblInfo.keys) == numOfKeys) {
				//Found the YANG list matching the number of keys
				return mapArr[i]
			}
		}
	}

	//No matches
	return tableName
}

//Convert Redis key to Yang keys, if multiple key components are there,
//they are separated based on Yang schema
func getRedisToYangKeys(tableName string, redisKey string)[]keyValuePairStruct{
	keyNames := modelInfo.tableInfo[tableName].keys
	//First split all the keys components
	keyVals := strings.Split(redisKey, modelInfo.tableInfo[tableName].redisKeyDelim) //split by DB separator
	//Store patterns for each key components by splitting using key delim
	keyPatterns := strings.Split(modelInfo.tableInfo[tableName].redisKeyPattern,
			modelInfo.tableInfo[tableName].redisKeyDelim) //split by DB separator

	/* TBD. Workaround for optional keys in INTERFACE Table.
	   Code will be removed once model is finalized. */
	if  ((tableName == "INTERFACE") && (len(keyNames) != len(keyVals))) {
		keyVals = append(keyVals, "0.0.0.0/0")

	} else if (len(keyNames) != len(keyVals)) {
		return nil //number key names and values does not match
	}

	mkeys := []keyValuePairStruct{}
	//For each key check the pattern and store key/value pair accordingly
	for  idx, keyName := range keyNames {

		//check if key-pattern contains specific key pattern
		if (keyPatterns[idx+1] == fmt.Sprintf("({%s},)*", keyName)) {   // key pattern is "({key},)*" i.e. repeating keys seperated by ','   
			repeatedKeys := strings.Split(keyVals[idx], ",")
			mkeys = append(mkeys, keyValuePairStruct{keyName, repeatedKeys})

		} else if (keyPatterns[idx+1] == fmt.Sprintf("{%s}", keyName)) { //no specific key pattern - just "{key}"

			//Store key/value mapping     
			mkeys = append(mkeys, keyValuePairStruct{keyName,  []string{keyVals[idx]}})
		}
	}

	return mkeys
}

//Check for path resolution
func (c *CVL) checkPathForTableEntry(tableName string, currentValue string, cfgData *CVLEditConfigData, mustExpStk []string, token string) ([]string, string, CVLRetCode) {

	n := len(mustExpStk) - 1
	xpath := ""

	if (token  == ")") {
		for n = len(mustExpStk) - 1; mustExpStk[n] != "(";  n  = len(mustExpStk) - 1 {
			//pop until "("
			xpath = mustExpStk[n] + xpath
			mustExpStk = mustExpStk[:n]
		}
	} else if (token == "]") {
		//pop until "["
		for n = len(mustExpStk) - 1; mustExpStk[n] != "[";  n  = len(mustExpStk) - 1 {
			xpath = mustExpStk[n] + xpath
			mustExpStk = mustExpStk[:n]
		}
	}

	mustExpStk = mustExpStk[:n]
	targetTbl := ""
	//Search the table name in xpath
	for tblNameSrch, _ := range modelInfo.tableInfo {
		if (tblNameSrch == tableName) {
			continue
		}
		//Table name should appear like "../VLAN_MEMBER/tagging_mode' or '
		// "/prt:PORT/prt:ifname"
		//re := regexp.MustCompile(fmt.Sprintf(".*[/]([a-zA-Z]*:)?%s[\\[/]", tblNameSrch))
		tblSrchIdx := strings.Index(xpath, fmt.Sprintf("/%s_LIST", tblNameSrch)) //no preifx
		if (tblSrchIdx < 0) {
			tblSrchIdx = strings.Index(xpath, fmt.Sprintf(":%s_LIST", tblNameSrch)) //with prefix
		}
		if (tblSrchIdx < 0) {
			continue
		}

		tblSrchIdxEnd := strings.Index(xpath[tblSrchIdx+len(tblNameSrch)+1:], "[")
		if (tblSrchIdxEnd < 0) {
			tblSrchIdxEnd = strings.Index(xpath[tblSrchIdx+len(tblNameSrch)+1:], "/")
		}

		if (tblSrchIdxEnd >= 0) { //match found
			targetTbl = tblNameSrch
			break
		}
	}

	//No match with table found, could be just keys like 'aclname='TestACL1'
	//just return the same
	if (targetTbl == "") {
		return mustExpStk, xpath, CVL_SUCCESS
	}

	tableKey := targetTbl
	//Add the keys
	keyNames := modelInfo.tableInfo[tableKey].keys

	//Form the Redis Key to fetch the entry
	for  idx, keyName := range keyNames {
		//Key value is string/numeric literal, extract the same
		keySrchIdx := strings.Index(xpath, keyName)
		if (keySrchIdx < 0 ) {
			continue
		}

		matches := reSelKeyVal.FindStringSubmatch(xpath[keySrchIdx+len(keyName):])
		if (len(matches) > 1) {
			if (matches[1] == "current()") {
				//replace with current field value
				tableKey = tableKey + "*" + modelInfo.tableInfo[tableName].redisKeyDelim + currentValue
			} else {
				//Use literal
				tableKey = tableKey + "*" + modelInfo.tableInfo[tableName].redisKeyDelim + matches[1]
			}

			if  (idx != len(keyNames) - 1) {
				tableKey = tableKey + "|*"
			}
		}
	}

	//Fetch the entries
	redisTableKeys, err:= redisClient.Keys(tableKey).Result()

	if (err !=nil || len (redisTableKeys) > 1) { //more than one entry is returned, can't proceed further 
		//Just add all the entries for caching
		for _, redisTableKey := range redisTableKeys {
			c.addTableEntryToCache(splitRedisKey(redisTableKey))
		}

		return mustExpStk, "", CVL_SUCCESS
	}

	for _, redisTableKey := range redisTableKeys {

		var entry map[string]string

		if tmpEntry, mergeNeeded := c.fetchDataFromRequestCache(splitRedisKey(redisTableKey)); (tmpEntry == nil || mergeNeeded == true)  {
			//If data is not available in validated cache fetch from Redis DB
			entry, err = redisClient.HGetAll(redisTableKey).Result()

			if (mergeNeeded) {
				mergeMap(entry, tmpEntry)
			}
		}

		//Get the entry fields from Redis
		if (entry != nil) {
			//Just add all the entries for caching
			c.addTableEntryToCache(splitRedisKey(redisTableKey))

			leafInPath := ""
			index := strings.LastIndex(xpath, "/")
			if (index >= 0) {

				matches := reLeafInXpath.FindStringSubmatch(xpath[index:])
				if (len(matches) > 2) { //should return atleasts two subgroup and entire match
					leafInPath = matches[2]
				} else {
					//No leaf requested in xpath selection
					return mustExpStk, "", CVL_SUCCESS
				}

				index = strings.Index(xpath, "=")
				tblIndex := strings.Index(xpath, targetTbl)
				if (index >= 0 && tblIndex >=0) {

					if leafVal, existing := entry[leafInPath + "@"]; existing == true {
						//Get the field value referred in the xpath
						if (index  < tblIndex) {
							// case like - [ifname=../../ACL_TABLE[aclname=current()]
							return mustExpStk, xpath[:index+1] + leafVal, CVL_SUCCESS
						} else {
							// case like - [ifname=current()]
							return mustExpStk, leafVal, CVL_SUCCESS
						}
					} else {

						if (index  < tblIndex) {
							return mustExpStk, xpath[:index+1] + entry[leafInPath], CVL_SUCCESS
						} else {
							return mustExpStk, entry[leafInPath], CVL_SUCCESS
						}
					}
				}
			}
		}
	}

	return mustExpStk, "", CVL_FAILURE
}

//Add specific entries by looking at must expression
//Must expression may need single or multiple entries
//It can be within same table or across multiple tables
//Node-set function such count() can be quite expensive and 
//should be avoided through this function
func (c *CVL) addTableEntryForMustExp(cfgData *CVLEditConfigData, tableName string) CVLRetCode {
	if (modelInfo.tableInfo[tableName].mustExp == nil) {
		return CVL_SUCCESS
	}

	for fieldName, mustExp := range modelInfo.tableInfo[tableName].mustExp {

		currentValue := "" // Current value for current() function

		//Get the current() field value from the entry being created/updated/deleted
		keyValuePair := getRedisToYangKeys(tableName, cfgData.Key[len(tableName)+1:])

		//Try to get the current() from the 'key' provided
		if (keyValuePair != nil) {
			for _, keyValItem := range keyValuePair {
				if (keyValItem.key == fieldName) {
					currentValue = keyValItem.values[0]
				}
			}
		}

		//current() value needs to be fetched from other field
		if (currentValue == "") {
			if (cfgData.VOp == OP_CREATE) {
				if (tableName != fieldName) { //must expression is not at list level
					currentValue = cfgData.Data[fieldName]
					if (currentValue == "") {
					currentValue = cfgData.Data[fieldName + "@"]
					}
				}
			} else if (cfgData.VOp == OP_UPDATE || cfgData.VOp == OP_DELETE) {
				//fetch the entry to get current() value
				c.clearTmpDbCache()
				entryKey := cfgData.Key[len(tableName)+1:]
				c.tmpDbCache[tableName] = map[string]interface{}{entryKey: nil}

				if (c.fetchTableDataToTmpCache(tableName,
				map[string]interface{}{entryKey: nil}) > 0) {
					mapTable := c.tmpDbCache[tableName]
					if  fields, existing := mapTable.(map[string]interface{})[entryKey]; existing == true {
						currentValue = fmt.Sprintf("%v", fields.(map[string]interface{})[fieldName])
					}
				}
			}
		}

		mustExpStk := []string{} //Use the string slice as stack
		mustExpStr := "(" + mustExp + ")"
		strLen :=  len(mustExpStr)
		strTmp := ""
		//Parse the xpath expression and fetch Redis entry by looking at xpath,
		// any xpath function call is ignored except current().
		for i := 0; i < strLen; i++ {
			switch mustExpStr[i] {
			case '(':
				if (mustExpStr[i+1] == ')') {
					strTmp = strTmp + "()"
					if index := strings.Index(strTmp, "current()"); index >= 0 {
						strTmp = strTmp[:index] + currentValue
					}
					i = i + 1
					continue
				}
				if (strTmp != "") {
					mustExpStk = append(mustExpStk, strTmp)
				}
				mustExpStk = append(mustExpStk, "(")
				strTmp = ""
			case ')':
				if (strTmp != "") {
					mustExpStk = append(mustExpStk, strTmp)
				}
				strTmp = ""
				//Check Path - pop until ')'
				mustExpStk, evalPath,_ := c.checkPathForTableEntry(tableName, currentValue, cfgData,
				mustExpStk, ")")
				if (evalPath != "") {
					mustExpStk = append(mustExpStk, evalPath)
				}
				mustExpStk = append(mustExpStk, ")")
			case '[':
				if (strTmp != "") {
					mustExpStk = append(mustExpStk, strTmp)
				}
				mustExpStk = append(mustExpStk, "[")
				strTmp = ""
			case ']':
				if (strTmp != "") {
					mustExpStk = append(mustExpStk, strTmp)
				}
				//Check Path - pop until = or '['
				mustExpStk, evalPath,_ := c.checkPathForTableEntry(tableName, currentValue, cfgData,
				mustExpStk, "]")
				if (evalPath != "") {
					mustExpStk = append(mustExpStk, "[" + evalPath + "]")
				}
				strTmp = ""
			default:
				strTmp = fmt.Sprintf("%s%c", strTmp, mustExpStr[i])
			}
		}

		//Get the redis data for accumulated keys and add them to session cache
		depData := c.fetchDataToTmpCache() //fetch data to temp cache for temporary validation

		if (depData != nil) {
			if (Tracing == true) {
				TRACE_LOG(INFO_API, TRACE_CACHE, "Adding entries for 'must' expression : %s", c.yp.NodeDump(depData))
			}
		} else {
			//Could not fetch any entry from Redis after xpath evaluation
			return CVL_FAILURE
		}

		if errObj := c.yp.CacheSubtree(false, depData); errObj.ErrCode != yparser.YP_SUCCESS {
			return CVL_FAILURE
		}

	} //for each must expression

	return CVL_SUCCESS
}

//Add all other table data for validating all 'must' exp for tableName
func (c *CVL) addTableDataForMustExp(op CVLOperation, tableName string) CVLRetCode {
	if (modelInfo.tableInfo[tableName].mustExp == nil) {
		return CVL_SUCCESS
	}

	for mustTblName, mustOp := range modelInfo.tableInfo[tableName].tablesForMustExp {
		//First check if must expression should be executed for the given operation
		if (mustOp != OP_NONE) && ((mustOp & op) == OP_NONE) {
			//must to be excuted for particular operation, but current operation 
			//is not the same one
			continue
		}

		//Check in global cache first and merge to session cache
		if topNode, _ := dbCacheGet(mustTblName); topNode != nil {
			var errObj yparser.YParserError
			//If global cache has the table, add to the session validation
			TRACE_LOG(INFO_API, TRACE_CACHE, "Adding global cache to session cache for table %s", tableName)
			if errObj = c.yp.CacheSubtree(true, topNode); errObj.ErrCode != yparser.YP_SUCCESS {
				return CVL_SYNTAX_ERROR
			}
		} else { //Put the must table in global table and add to session cache
			cvg.cv.chkLeafRefWithOthCache = true
			dbCacheSet(false, mustTblName, 100*DEFAULT_CACHE_DURATION) //Keep the cache for default duration
			cvg.cv.chkLeafRefWithOthCache = false

			if topNode, ret := dbCacheGet(mustTblName); topNode != nil {
				var errObj yparser.YParserError
				//If global cache has the table, add to the session validation
				TRACE_LOG(INFO_API, TRACE_CACHE, "Global cache created, add the data to session cache for table %s", tableName)
				if errObj = c.yp.CacheSubtree(true, topNode); errObj.ErrCode != yparser.YP_SUCCESS {
					return CVL_SYNTAX_ERROR
				}
			} else if (ret == CVL_SUCCESS) {
				TRACE_LOG(INFO_API, TRACE_CACHE, "Global cache empty, no data in Redis for table %s", tableName)
				return CVL_SUCCESS
			} else {
				CVL_LOG(ERROR ,"Could not create global cache for table %s", mustTblName)
				return CVL_ERROR
			}


			/*
			tableKeys, err:= redisClient.Keys(mustTblName +
			modelInfo.tableInfo[mustTblName].redisKeyDelim + "*").Result()

			if (err != nil) {
				continue
			}

			for _, tableKey := range tableKeys {
				tableKey = tableKey[len(mustTblName+ modelInfo.tableInfo[mustTblName].redisKeyDelim):] //remove table prefix
				if (c.tmpDbCache[mustTblName] == nil) {
					c.tmpDbCache[mustTblName] = map[string]interface{}{tableKey: nil}
				} else {
					tblMap := c.tmpDbCache[mustTblName]
					tblMap.(map[string]interface{})[tableKey] =nil
					c.tmpDbCache[mustTblName] = tblMap
				}
			}
			*/
		}
	}

	return CVL_SUCCESS
}

func (c *CVL) addTableEntryToCache(tableName string, redisKey string) {
	if (tableName == "" || redisKey == "") {
		return
	}

	if (c.tmpDbCache[tableName] == nil) {
		c.tmpDbCache[tableName] = map[string]interface{}{redisKey: nil}
	} else {
		tblMap := c.tmpDbCache[tableName]
		tblMap.(map[string]interface{})[redisKey] =nil
		c.tmpDbCache[tableName] = tblMap
	}
}

//Add the data which are referring this key
func (c *CVL) updateDeleteDataToCache(tableName string, redisKey string) {
	if _, existing := c.tmpDbCache[tableName]; existing == false {
		return
	} else {
		tblMap := c.tmpDbCache[tableName]
		if _, existing := tblMap.(map[string]interface{})[redisKey]; existing == true {
			delete(tblMap.(map[string]interface{}), redisKey)
			c.tmpDbCache[tableName] = tblMap
		}
	}
}

//Find which all tables (and which field) is using given (tableName/field)
// as leafref
//Use LUA script to find if table has any entry for this leafref

type tblFieldPair struct {
	tableName string
	field string
}

func (c *CVL) findUsedAsLeafRef(tableName, field string) []tblFieldPair {

	var tblFieldPairArr []tblFieldPair

	for tblName, tblInfo := range  modelInfo.tableInfo {
		if (tableName == tblName) {
			continue
		}
		if (len(tblInfo.leafRef) == 0) {
			continue
		}

		for fieldName, leafRefs  := range tblInfo.leafRef {
			found := false
			//Find leafref by searching table and field name
			for _, leafRef := range leafRefs {
				if ((strings.Contains(leafRef.path, tableName) == true) &&
				(strings.Contains(leafRef.path, field) == true)) {
					tblFieldPairArr = append(tblFieldPairArr,
					tblFieldPair{tblName, fieldName})
					//Found as leafref, no need to search further
					found = true
					break
				}
			}

			if (found == true) {
				break
			}
		}
	}

	return tblFieldPairArr
}

//Add leafref entry for caching
//It has to be recursive in nature, as there can be chained leafref
func (c *CVL) addLeafRef(config bool, tableName string, name string, value string) {

	if (config == false) {
		return
	}

	//Check if leafRef entry is there for this field
	if (len(modelInfo.tableInfo[tableName].leafRef[name]) > 0) { //array of leafrefs for a leaf
		for _, leafRef  := range modelInfo.tableInfo[tableName].leafRef[name] {

			//Get reference table name from the path and the leaf name
			matches := reLeafRef.FindStringSubmatch(leafRef.path)

			//We have the leafref table name and the leaf name as well
			if (matches != nil && len(matches) == 5) { //whole + 4 sub matches
				refTableName := matches[2]
				redisKey := value

				//Check if leafref dependency can also be met from 'must' table
				if (c.chkLeafRefWithOthCache == true) {
					found := false
					for mustTbl, _ := range modelInfo.tableInfo[tableName].tablesForMustExp {
						if mustTbl == refTableName {
							found = true
							break
						}
					}
					if (found == true) {
						//Leafref data will be available from must table dep data, skip this leafref entry
						continue
					}
				}

				//only key is there, value wil be fetched and stored here, 
				//if value can't fetched this entry will be deleted that time
				//Strip "_LIST" suffix
				refRedisTableName := refTableName[0:len(refTableName) - len("_LIST")]
				if (c.tmpDbCache[refRedisTableName] == nil) {
					c.tmpDbCache[refRedisTableName] = map[string]interface{}{redisKey: nil}
				} else {
					tblMap := c.tmpDbCache[refRedisTableName]
					_, exist := tblMap.(map[string]interface{})[redisKey]
					if (exist == false) {
						tblMap.(map[string]interface{})[redisKey] = nil
						c.tmpDbCache[refRedisTableName] = tblMap
					}
				}
			}
		}
	}
}

func (c *CVL) checkFieldMap(fieldMap *map[string]string) map[string]interface{} {
	fieldMapNew := map[string]interface{}{}

	for field, value := range *fieldMap {
		if (field == "NULL") {
			continue
		} else if (field[len(field)-1:] == "@") {
			//last char @ means it is a leaf-list/array of fields
			field = field[:len(field)-1] //strip @
			//split the values seprated using ','
			strArr := strings.Split(value, ",")
			//fieldMapNew[field] = strings.Split(value, ",")
			arrMap := make([]interface{}, 0)//len(strArr))
			for _, strArrItem := range strArr {
				arrMap = append(arrMap, strArrItem)
			}
			fieldMapNew[field] = arrMap//make([]interface{}, len(strArr))
		} else {
			fieldMapNew[field] = value
		}
	}

	return fieldMapNew
}

//Merge 'src' map to 'dest' map of map[string]string type
func mergeMap(dest map[string]string, src map[string]string) {
	for key, data := range src {
		dest[key] = data
	}
}

func (c *CVL) translateToYang(jsonMap *map[string]interface{}) (*yparser.YParserNode, CVLErrorInfo) {

	var  cvlErrObj CVLErrorInfo
	//Parse the map data to json tree
	data, _ := jsonquery.ParseJsonMap(jsonMap)
	var root *yparser.YParserNode
	root = nil
	var errObj yparser.YParserError

	for jsonNode := data.FirstChild; jsonNode != nil; jsonNode=jsonNode.NextSibling {
		TRACE_LOG(INFO_API, TRACE_LIBYANG, "Top Node=%v\n", jsonNode.Data)
		//Visit each top level list in a loop for creating table data
		topNode, cvlErrObj  := c.generateTableData(true, jsonNode)

		if  topNode == nil {
			cvlErrObj.ErrCode = CVL_SYNTAX_ERROR
			return nil, cvlErrObj
		}

		if (root == nil) {
			root = topNode
		} else {
			if root, errObj = c.yp.MergeSubtree(root, topNode); errObj.ErrCode != yparser.YP_SUCCESS {
				return nil, cvlErrObj
			}
		}
	}

	return root, cvlErrObj
}

//Validate config - syntax and semantics
func (c *CVL) validate (data *yparser.YParserNode) CVLRetCode {

	depData := c.fetchDataToTmpCache()
	/*
	if (depData != nil) {
		if (0 != C.lyd_merge_to_ctx(&data, depData, C.LYD_OPT_DESTRUCT, ctx)) {
			TRACE_LOG(1, "Failed to merge status data\n")
		}
	}

	if (0 != C.lyd_data_validate(&data, C.LYD_OPT_CONFIG, ctx)) {
		fmt.Println("Validation failed\n")
		return CVL_SYNTAX_ERROR
	}*/

	TRACE_LOG(INFO_DATA, TRACE_LIBYANG, "\nValidate1 data=%v\n", c.yp.NodeDump(data))
	errObj := c.yp.ValidateData(data, depData)
	if yparser.YP_SUCCESS != errObj.ErrCode {
		return CVL_FAILURE
	}

	return CVL_SUCCESS
}

func  CreateCVLErrObj(errObj yparser.YParserError) CVLErrorInfo {

	cvlErrObj :=  CVLErrorInfo {
		TableName : errObj.TableName,
		ErrCode   : CVLRetCode(errObj.ErrCode),
		CVLErrDetails : cvlErrorMap[CVLRetCode(errObj.ErrCode)],
		Keys      : errObj.Keys,
		Value     : errObj.Value,
		Field     : errObj.Field,
		Msg       : errObj.Msg,
		ConstraintErrMsg : errObj.ErrTxt,
		ErrAppTag  : errObj.ErrAppTag,
	}


	return cvlErrObj

}

//Perform syntax checks
func (c *CVL) validateSyntax(data *yparser.YParserNode) (CVLErrorInfo, CVLRetCode) {
	var cvlErrObj CVLErrorInfo
	TRACE_LOG(INFO_DATA, TRACE_LIBYANG, "Validating syntax \n....")

	if errObj  := c.yp.ValidateSyntax(data); errObj.ErrCode != yparser.YP_SUCCESS {

		retCode := CVLRetCode(errObj.ErrCode)

			cvlErrObj =  CVLErrorInfo {
		             TableName : errObj.TableName,
		             ErrCode   : CVLRetCode(errObj.ErrCode),		
			     CVLErrDetails : cvlErrorMap[retCode], 
			     Keys      : errObj.Keys,
			     Value     : errObj.Value,
			     Field     : errObj.Field,
			     Msg       : errObj.Msg,
			     ConstraintErrMsg : errObj.ErrTxt,
			     ErrAppTag	: errObj.ErrAppTag,
			}



		return  cvlErrObj, retCode
	}

	return cvlErrObj, CVL_SUCCESS
}

//Add config data item to accumulate per table
func (c *CVL) addCfgDataItem(configData *map[string]interface{},
			cfgDataItem CVLEditConfigData) (string, string){
	var cfgData map[string]interface{}
	cfgData = *configData

	tblName, key := splitRedisKey(cfgDataItem.Key)
	if (tblName == "" || key == "") {
		//Bad redis key
		return "", ""
	}

	if (cfgDataItem.VOp == OP_DELETE) {
		//Don't add data it is delete operation
		return tblName, key
	}

	if _, existing := cfgData[tblName]; existing {
		fieldsMap := cfgData[tblName].(map[string]interface{})
		fieldsMap[key] = c.checkFieldMap(&cfgDataItem.Data)
	} else {
		fieldsMap := make(map[string]interface{})
		fieldsMap[key] = c.checkFieldMap(&cfgDataItem.Data)
		cfgData[tblName] = fieldsMap
	}

	return tblName, key
}

//Get table entry from cache for redis key
func dbCacheEntryGet(tableName, key string) (*yparser.YParserNode, CVLRetCode) {
	//First check if the table is cached
	topNode, _ := dbCacheGet(tableName)


	if (topNode != nil) {
		//Convert to Yang keys
		keyValuePair := getRedisToYangKeys(tableName, key)

		//Find if the entry is cached
		keyCompStr := ""
		for _, keyValItem := range keyValuePair {
			keyCompStr = keyCompStr + fmt.Sprintf("[%s='%s']",
			keyValItem.key, keyValItem.values[0])
		}

		entryNode := yparser.FindNode(topNode, fmt.Sprintf("//%s:%s/%s%s",
		modelInfo.tableInfo[tableName].modelName,
		modelInfo.tableInfo[tableName].modelName,
		tableName, keyCompStr))

		if (entryNode != nil) {
			return entryNode, CVL_SUCCESS
		}
	}

	return nil, CVL_ERROR
}

//Get the data from global cache
func dbCacheGet(tableName string) (*yparser.YParserNode, CVLRetCode) {

	TRACE_LOG(INFO_ALL, TRACE_CACHE, "Updating global cache for table %s", tableName)
	dbCacheTmp, existing := cvg.db[tableName]

	if (existing == false) {
		return  nil, CVL_FAILURE //not even empty cache present
	}

	if (dbCacheTmp.root != nil) {
		if (dbCacheTmp.expiry != 0) {
			//If cache is destroyable (i.e. expiry != 0), check if it has already expired.
			//If not expired update the time stamp
			if (time.Now().After(dbCacheTmp.startTime.Add(time.Second * time.Duration(dbCacheTmp.expiry)))) {
				//Cache expired, clear the cache
				dbCacheClear(tableName)

				return nil, CVL_ERROR
			}

			//Since the cache is used actively, update the timestamp
			dbCacheTmp.startTime = time.Now()
			cvg.db[tableName] = dbCacheTmp
		}

		return dbCacheTmp.root, CVL_SUCCESS
	} else {
		return  nil, CVL_SUCCESS // return success for no entry in Redis db and hencec empty cache
	}
}

//Get the table data from redis and cache it in yang node format
//expiry =0 never expire the cache
func dbCacheSet(update bool, tableName string, expiry uint16) CVLRetCode {

	cvg.mutex.Lock()

	//Get the data from redis and save it
	tableKeys, err:= redisClient.Keys(tableName +
	modelInfo.tableInfo[tableName].redisKeyDelim + "*").Result()

	if (err != nil) {
		cvg.mutex.Unlock()
		return CVL_FAILURE
	}

	TRACE_LOG(INFO_ALL, TRACE_CACHE, "Building global cache for table %s", tableName)

	tablePrefixLen := len(tableName + modelInfo.tableInfo[tableName].redisKeyDelim)
	for _, tableKey := range tableKeys {
		tableKey = tableKey[tablePrefixLen:] //remove table prefix
		if (cvg.cv.tmpDbCache[tableName] == nil) {
			cvg.cv.tmpDbCache[tableName] = map[string]interface{}{tableKey: nil}
		} else {
			tblMap := cvg.cv.tmpDbCache[tableName]
			tblMap.(map[string]interface{})[tableKey] =nil
			cvg.cv.tmpDbCache[tableName] = tblMap
		}
	}

	cvg.db[tableName] = dbCachedData{startTime:time.Now(), expiry: expiry,
	root: cvg.cv.fetchDataToTmpCache()}

	if (Tracing == true) {
		TRACE_LOG(INFO_ALL, TRACE_CACHE, "Cached Data = %v\n", cvg.cv.yp.NodeDump(cvg.db[tableName].root))
	}

	cvg.mutex.Unlock()

	//install keyspace notification for updating the cache
	if (update == false) {
		installDbChgNotif()
	}


	return CVL_SUCCESS
}

//Receive all updates for all tables on a single channel
func installDbChgNotif() {
	if (len(cvg.db) > 1) { //notif running for at least one table added previously
		cvg.stopChan <- 1 //stop active notification 
	}

	subList := make([]string, 0)
	for tableName, _ := range cvg.db {
		subList = append(subList,
		fmt.Sprintf("__keyspace@%d__:%s%s*", modelInfo.tableInfo[tableName].dbNum,
		tableName, modelInfo.tableInfo[tableName].redisKeyDelim))

	}

	//Listen on multiple channels
	cvg.pubsub = redisClient.PSubscribe(subList...)

	go func() {
		keySpacePrefixLen := len("__keyspace@4__:")

		notifCh := cvg.pubsub.Channel()
		for {
			select  {
			case <-cvg.stopChan:
				//stop this routine
				return
			case msg:= <-notifCh:
				//Handle update
				tbl, key := splitRedisKey(msg.Channel[keySpacePrefixLen:])
				if (tbl != "" && key != "") {
					dbCacheUpdate(tbl, key, msg.Payload)
				}
			}
		}
	}()
}

func dbCacheUpdate(tableName, key, op string) CVLRetCode {
	TRACE_LOG(INFO_ALL, TRACE_CACHE, "Updating global cache for table %s with key %s", tableName, key)

	//Find the node
	//Delete the entry in yang tree 

	cvg.mutex.Lock()

	node, _:= dbCacheEntryGet(tableName, key)
	if (node != nil) {
		//unlink and free the node
		cvg.cv.yp.FreeNode(node)
	}

	//Clear json map cache if any
	cvg.cv.clearTmpDbCache()

	tableKeys := []string {key}
	switch op {
	case "hset", "hmset", "hdel":
		//Get the entry from DB
		for _, tableKey := range tableKeys {
			cvg.cv.tmpDbCache[tableName] = map[string]interface{}{tableKey: nil}
		}

		//Get the translated Yang tree
		topNode := cvg.cv.fetchDataToTmpCache()

		//Merge the subtree with existing yang tree
		var errObj yparser.YParserError
		if (cvg.db[tableName].root != nil) {
			if topNode, errObj = cvg.cv.yp.MergeSubtree(cvg.db[tableName].root, topNode); errObj.ErrCode != yparser.YP_SUCCESS {
				cvg.mutex.Unlock()
				return CVL_ERROR
			}
		}

		//Update DB map
		db := cvg.db[tableName]
		db.root = topNode
		cvg.db[tableName] = db

	case "del":
		//NOP, already deleted the entry
	}

	cvg.mutex.Unlock()

	return CVL_SUCCESS
}

//Clear cache data for given table
func dbCacheClear(tableName string) CVLRetCode {
	cvg.cv.yp.FreeNode(cvg.db[tableName].root)
	delete(cvg.db, tableName)

	TRACE_LOG(INFO_ALL, TRACE_CACHE, "Clearing global cache for table %s", tableName)

	return CVL_SUCCESS
}
<|MERGE_RESOLUTION|>--- conflicted
+++ resolved
@@ -84,11 +84,8 @@
 				//multiple leafref possible for union 
 	mustExp map[string]string
 	tablesForMustExp map[string]CVLOperation
-<<<<<<< HEAD
 	refFromTables []tblFieldPair //list of table or table/field referring to this table
-=======
 	dfltLeafVal map[string]string //map of leaf names and default value
->>>>>>> 9d24a34c
 }
 
 
@@ -439,7 +436,6 @@
 	return yangListName
 }
 
-<<<<<<< HEAD
 //This functions build info of dependent table/fields 
 //which uses a particular table through leafref
 func buildRefTableInfo() {
@@ -503,8 +499,6 @@
 
 }
 
-=======
->>>>>>> 9d24a34c
 //Find the tables names in must expression, these tables data need to be fetched 
 //during semantic validation
 func addTableNamesForMustExp() {
