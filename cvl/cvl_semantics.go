////////////////////////////////////////////////////////////////////////////////
//                                                                            //
//  Copyright 2020 Broadcom. The term Broadcom refers to Broadcom Inc. and/or //
//  its subsidiaries.                                                         //
//                                                                            //
//  Licensed under the Apache License, Version 2.0 (the "License");           //
//  you may not use this file except in compliance with the License.          //
//  You may obtain a copy of the License at                                   //
//                                                                            //
//     http://www.apache.org/licenses/LICENSE-2.0                             //
//                                                                            //
//  Unless required by applicable law or agreed to in writing, software       //
//  distributed under the License is distributed on an "AS IS" BASIS,         //
//  WITHOUT WARRANTIES OR CONDITIONS OF ANY KIND, either express or implied.  //
//  See the License for the specific language governing permissions and       //
//  limitations under the License.                                            //
//                                                                            //
////////////////////////////////////////////////////////////////////////////////

package cvl

import (
	"encoding/xml"
	"encoding/json"
<<<<<<< HEAD
	"strings"
	"regexp"
	"github.com/antchfx/xpath"
=======
>>>>>>> 6f9535fb
	"github.com/antchfx/xmlquery"
	"github.com/antchfx/jsonquery"
	"github.com/Azure/sonic-mgmt-common/cvl/internal/yparser"
	//lint:ignore ST1001 This is safe to dot import for util package
	. "github.com/Azure/sonic-mgmt-common/cvl/internal/util"
)

//YValidator YANG Validator used for external semantic
//validation including custom/platform validation
type YValidator struct {
	root *xmlquery.Node    //Top evel root for data
	current *xmlquery.Node //Current position
}

//Generate leaf/leaf-list YANG data
func (c *CVL) generateYangLeafData(tableName string, jsonNode *jsonquery.Node,
parent *xmlquery.Node) CVLRetCode {

	//Traverse fields
	for jsonFieldNode := jsonNode.FirstChild; jsonFieldNode!= nil;
	jsonFieldNode = jsonFieldNode.NextSibling {
		//Add fields as leaf to the list
		if (jsonFieldNode.Type == jsonquery.ElementNode &&
		jsonFieldNode.FirstChild != nil &&
		jsonFieldNode.FirstChild.Type == jsonquery.TextNode) {

			if (len(modelInfo.tableInfo[tableName].mapLeaf) == 2) {//mapping should have two leaf always
				//Values should be stored inside another list as map table
				listNode := c.addYangNode(tableName, parent, tableName, "") //Add the list to the top node
				c.addYangNode(tableName,
				listNode, modelInfo.tableInfo[tableName].mapLeaf[0],
				jsonFieldNode.Data)

				c.addYangNode(tableName,
				listNode, modelInfo.tableInfo[tableName].mapLeaf[1],
				jsonFieldNode.FirstChild.Data)

			} else {
				//check if it is hash-ref, then need to add only key from "TABLE|k1"
				hashRefMatch := reHashRef.FindStringSubmatch(jsonFieldNode.FirstChild.Data)

				if len(hashRefMatch) == 3 {
					c.addYangNode(tableName,
					parent, jsonFieldNode.Data,
					hashRefMatch[2]) //take hashref key value
				} else {
					c.addYangNode(tableName,
					parent, jsonFieldNode.Data,
					jsonFieldNode.FirstChild.Data)
				}
			}

		} else if (jsonFieldNode.Type == jsonquery.ElementNode &&
		jsonFieldNode.FirstChild != nil &&
		jsonFieldNode.FirstChild.Type == jsonquery.ElementNode) {
			//Array data e.g. VLAN members@ or 'ports@'
			for  arrayNode:=jsonFieldNode.FirstChild; arrayNode != nil;
				arrayNode = arrayNode.NextSibling {

				node := c.addYangNode(tableName,
				parent, jsonFieldNode.Data,
				arrayNode.FirstChild.Data)

				//mark these nodes as leaf-list
				addAttrNode(node, "leaf-list", "")
			}
		}
	}

	//Add all the default nodes required for must and when exps evaluation
	for nodeName, valStr := range modelInfo.tableInfo[tableName].dfltLeafVal {
		//Check if default node is already present in data
		var child *xmlquery.Node
		for child = parent.FirstChild; child != nil; child = child.NextSibling {
			if (child.Data == nodeName) {
				break
			}
		}

		if (child != nil) {
			//node is already present, skip adding it
			continue
		}

		valArr := strings.Split(valStr, ",")
		for idx := 0; idx < len(valArr); idx ++ {
			node := c.addYangNode(tableName,
			parent, nodeName, valArr[idx])

			//mark these nodes as leaf-list
			if (len(valArr) > 1) {
				addAttrNode(node, "leaf-list", "")
			}
		}
	}

	return CVL_SUCCESS
}

//Add attribute YANG node
func addAttrNode(n *xmlquery.Node, key, val string) {
	var attr xml.Attr = xml.Attr {
		Name:  xml.Name{Local: key},
		Value: val,
	}

	n.Attr = append(n.Attr, attr)
}

func getAttrNodeVal(node *xmlquery.Node, name string) string {
	if (node == nil) {
		return ""
	}

	if len(node.Attr) == 0 {
		return ""
	}

	for idx := 0; idx < len(node.Attr); idx++ {
		if (node.Attr[idx].Name.Local == name) {
			return node.Attr[idx].Value
		}
	}

	return ""
}

//Add YANG node with or without parent, with or without value
func (c *CVL) addYangNode(tableName string, parent *xmlquery.Node,
			name string, value string) *xmlquery.Node {

	//Create the node
	node := &xmlquery.Node{Parent: parent, Data: name,
		Type: xmlquery.ElementNode}

	//Set prefix from parent	
	if (parent != nil) {
		node.Prefix = parent.Prefix
	}

	if (value != "") {
		//Create the value node
		textNode := &xmlquery.Node{Data: value, Type: xmlquery.TextNode}
		node.FirstChild = textNode
		node.LastChild = textNode
	}

	if (parent == nil) {
		//Creating top node
		return node
	}

	if parent.FirstChild == nil {
		//Create as first child
		parent.FirstChild = node
		parent.LastChild = node

	} else {
		//Append as sibling
		tmp := parent.LastChild
		tmp.NextSibling = node
		node.PrevSibling = tmp
		parent.LastChild = node
	}

	return node
}

//Generate YANG list data along with top container,
//table container.
//If needed, stores the list pointer against each request table/key
//in requestCahce so that YANG data can be reached 
//directly on given table/key 
func (c *CVL) generateYangListData(jsonNode *jsonquery.Node,
	storeInReqCache bool)(*xmlquery.Node, CVLErrorInfo) {
	var cvlErrObj CVLErrorInfo

	tableName := jsonNode.Data
	c.batchLeaf = nil
	c.batchLeaf = make([]*yparser.YParserLeafValue, 0)

	//Every Redis table is mapped as list within a container,
	//E.g. ACL_RULE is mapped as 
	// container ACL_RULE { list ACL_RULE_LIST {} }
	var topNode *xmlquery.Node

	if _, exists := modelInfo.tableInfo[tableName]; !exists {
		CVL_LOG(WARNING, "Failed to find schema details for table %s", tableName)
		cvlErrObj.ErrCode = CVL_SYNTAX_ERROR
		cvlErrObj.TableName = tableName 
		cvlErrObj.Msg ="Schema details not found"
		return nil, cvlErrObj
	}

	// Add top most container e.g. 'container sonic-acl {...}'
	topNode = c.addYangNode(tableName, nil, modelInfo.tableInfo[tableName].modelName, "")
	//topNode.Prefix = modelInfo.modelNs[modelInfo.tableInfo[tableName].modelName].prefix
	topNode.Prefix = modelInfo.tableInfo[tableName].modelName
	topNode.NamespaceURI = modelInfo.modelNs[modelInfo.tableInfo[tableName].modelName].ns

	//Add the container node for each list 
	//e.g. 'container ACL_TABLE { list ACL_TABLE_LIST ...}
	listConatinerNode := c.addYangNode(tableName, topNode, tableName, "")

	//Traverse each key instance
	keyPresent := false
	for jsonNode = jsonNode.FirstChild; jsonNode != nil; jsonNode = jsonNode.NextSibling {
		//store the redis key
		redisKey := jsonNode.Data

		//Mark at least one key is present
		keyPresent = true

		//For each field check if is key 
		//If it is key, create list as child of top container
		// Get all key name/value pairs
		if yangListName := getRedisTblToYangList(tableName, redisKey); yangListName!= "" {
			tableName = yangListName
		}
		keyValuePair := getRedisToYangKeys(tableName, redisKey)
		keyCompCount := len(keyValuePair)
		totalKeyComb := 1
		var keyIndices []int

		//Find number of all key combinations
		//Each key can have one or more key values, which results in nk1 * nk2 * nk2 combinations
		idx := 0
		for i := range keyValuePair {
			totalKeyComb = totalKeyComb * len(keyValuePair[i].values)
			keyIndices = append(keyIndices, 0)
		}

		for  ; totalKeyComb > 0 ; totalKeyComb-- {
			//Get the YANG list name from Redis table name
			//Ideally they are same except when one Redis table is split
			//into multiple YANG lists

			//Add table i.e. create list element
			listNode := c.addYangNode(tableName, listConatinerNode, tableName + "_LIST", "") //Add the list to the top node
			addAttrNode(listNode, "key", redisKey)

			if storeInReqCache {
				//store the list pointer in requestCache against the table/key
				reqCache, exists := c.requestCache[tableName][redisKey]
				if exists {
				//Store same list instance in all requests under same table/key
					for idx := 0; idx < len(reqCache); idx++ {
						if (reqCache[idx].yangData == nil) {
							//Save the YANG data tree for using it later
							reqCache[idx].yangData = listNode
						}
					}
				}
			}

			//For each key combination
			//Add keys as leaf to the list
			for idx = 0; idx < keyCompCount; idx++ {
				c.addYangNode(tableName, listNode, keyValuePair[idx].key,
				keyValuePair[idx].values[keyIndices[idx]])
			}

			//Get all fields under the key field and add them as children of the list
			c.generateYangLeafData(tableName, jsonNode, listNode)

			//Check which key elements left after current key element
			var next int = keyCompCount - 1
			for  ((next > 0) && ((keyIndices[next] +1) >=  len(keyValuePair[next].values))) {
				next--
			}
			//No more combination possible
			if (next < 0) {
				break
			}

			keyIndices[next]++

			//Reset indices for all other key elements
			for idx = next+1;  idx < keyCompCount; idx++ {
				keyIndices[idx] = 0
			}
		}
	}

	if !keyPresent {
		return nil, cvlErrObj
	}

	return topNode, cvlErrObj
}

//Append given children to destNode
func (c *CVL) appendSubtree(dest, src *xmlquery.Node) CVLRetCode {
	if (dest == nil || src == nil) {
		return CVL_FAILURE
	}

	var lastSibling *xmlquery.Node = nil

	for srcNode := src; srcNode != nil ; srcNode = srcNode.NextSibling {
		//set parent for all nodes
		srcNode.Parent = dest
		lastSibling = srcNode
	}

	if (dest.LastChild == nil) {
		//No sibling in dest yet
		dest.FirstChild = src
		dest.LastChild = lastSibling
	} else {
		//Append to the last sibling
		dest.LastChild.NextSibling = src
		src.PrevSibling = dest.LastChild
		dest.LastChild = lastSibling
	}

	return CVL_SUCCESS
}

//Return subtree after detaching from parent
func (c *CVL) detachSubtree(parent *xmlquery.Node)  *xmlquery.Node {

	child := parent.FirstChild

	if (child != nil) {
		//set children to nil
		parent.FirstChild = nil
		parent.LastChild = nil
	} else {
		//No children
		return nil
	}

	//Detach all children from parent
	for  node := child; node != nil; node = node.NextSibling {
		node.Parent = nil
	}

	return child
}

//Detach a node from its parent
func (c *CVL) detachNode(node *xmlquery.Node) CVLRetCode {
	if (node == nil) {
		return CVL_FAILURE
	}

	//get the parent node
	parent := node.Parent

	if (parent == nil) {
		//Already detached node
		return CVL_SUCCESS
	}

	//adjust siblings
	if (parent.FirstChild == node &&  parent.LastChild == node) {
		//this is the only node
		parent.FirstChild = nil
		parent.LastChild = nil
	} else if (parent.FirstChild == node) {
		//first child, set new first child
		parent.FirstChild = node.NextSibling
		node.NextSibling.PrevSibling = nil
	} else {
		node.PrevSibling.NextSibling = node.NextSibling
		if (node.NextSibling != nil) {
			//if remaining sibling
			node.NextSibling.PrevSibling = node.PrevSibling
		} else {
			//this is last child getting detached,
			//so set lastChild as node's prevSibling
			parent.LastChild = node.PrevSibling
		}
	}

	//detach from parent and siblings
	node.Parent = nil
	node.PrevSibling = nil
	node.NextSibling = nil

	return CVL_SUCCESS
}

//Delete all leaf-list nodes in destination
//Leaf-list should be replaced from source 
//destination
func (c *CVL) deleteDestLeafList(dest *xmlquery.Node)  {

	TRACE_LOG(INFO_API, TRACE_CACHE, "Updating leaf-list by " + 
	"removing and then adding leaf-list")

	//find start and end of dest leaf list
	leafListName := dest.Data
	for node := dest; node != nil;  {
		tmpNextNode :=  node.NextSibling

		if (node.Data == leafListName) {
			c.detachNode(node)
			node = tmpNextNode
			continue
		} else {
			//no more leaflist node
			break
		}
	}
}

// deleteLeafNodes removes specified child nodes from an xml node topNode
func (c *CVL) deleteLeafNodes(topNode *xmlquery.Node, cfgData map[string]string) {
	for node := topNode.FirstChild; node != nil; {
		if _, found := cfgData[getNodeName(node)]; found {
			tmpNode := node.NextSibling
			c.detachNode(node)
			node = tmpNode
		} else {
			node = node.NextSibling
		}
	}
}

//Check if the given list src node already exists in dest node
func (c *CVL) checkIfListNodeExists(dest, src *xmlquery.Node) *xmlquery.Node {
	if (dest == nil) || (src == nil) {
		return  nil
	}

	tableName := getYangListToRedisTbl(src.Data)
	redisKey := getAttrNodeVal(src, "key")

	if (tableName == "" || redisKey == "") {
		return nil
	}

	entry, exists := c.requestCache[tableName][redisKey]
	if !exists || (len(entry) == 0) {
		return  nil
	}

	//CREATE/UPDATE/DELETE request for same table/key points to
	//same yang list in request cache
	yangList := entry[0].yangData

	if (yangList == nil || yangList.Parent == nil) {
		//Source node does not exist in destination
		return nil
	}

	if (dest.Parent == yangList.Parent) {
		//Same parent means yang list already exists in destination tree
		return yangList
	}

	return nil
}

//Merge YANG data recursively from dest to src
//Leaf-list is always replaced and appeneded at
//the end of list's children
func (c *CVL) mergeYangData(dest, src *xmlquery.Node) CVLRetCode {
	if (dest == nil) || (src == nil) {
		return CVL_FAILURE
	}

	TRACE_LOG(INFO_API, (TRACE_SYNTAX | TRACE_SEMANTIC),
	 "Merging YANG data %s %s", dest.Data, src.Data)

	if (dest.Type == xmlquery.TextNode) && (src.Type == xmlquery.TextNode) {
		//handle leaf node by updating value
		dest.Data = src.Data
		return CVL_SUCCESS
	}

	srcNode := src

	destLeafListDeleted := make(map[string]bool)
	for srcNode != nil {
		//Find all source nodes and attach to the matching destination node
		ret := CVL_FAILURE
		//TRACE_LOG((TRACE_SYNTAX | TRACE_SEMANTIC), "MergeData : src loop\n")
destLoop:
		destNode := dest
		for ; destNode != nil; destNode = destNode.NextSibling {
			//TRACE_LOG((TRACE_SYNTAX | TRACE_SEMANTIC), "MergeData : dest loop\n")
			if (destNode.Data != srcNode.Data) {
				//Can proceed to subtree only if current node name matches
				continue
			}

			if (strings.HasSuffix(destNode.Data, "_LIST")){
				//Check if src list node already exists in destination
				tmpNode := c.checkIfListNodeExists(destNode, srcNode)
				if tmpNode != nil {
					destNode = tmpNode
				} else {
					destNode = tmpNode
					break
				}
				//find exact match for list instance
				//check with key value, stored in attribute
				/*if (len(destNode.Attr) == 0) || (len(srcNode.Attr) == 0) ||
				(destNode.Attr[0].Value != srcNode.Attr[0].Value) {
					//move to next list
					continue
				}*/
			} else if (len(destNode.Attr) > 0) && (len(srcNode.Attr) > 0) &&
			(destNode.Attr[0].Name.Local == "leaf-list") &&
			(srcNode.Attr[0].Name.Local == "leaf-list") { // attribute has type

				delFlag, exists := destLeafListDeleted[srcNode.Data]

				if !exists || !delFlag {
					//Replace all leaf-list nodes from destination first
					c.deleteDestLeafList(destNode)
					destLeafListDeleted[srcNode.Data] = true
					//Note that 'dest' still points to list keys 
					//even though all leaf-list might have been deleted
					//as we never delete key while merging
					goto destLoop
				} else {
					//if all dest leaflist deleted,
					//just break to add all leaflist
					destNode = nil
					break
				}
			}

			//Go to their children
			ret = c.mergeYangData(destNode.FirstChild, srcNode.FirstChild)

			//Node matched break now
			break

		} //dest node loop

		if (ret == CVL_FAILURE) {
			if (destNode == nil) {
				//destNode == nil -> node not found
				//detach srcNode and append to dest
				tmpNextSrcNode :=  srcNode.NextSibling
				if CVL_SUCCESS == c.detachNode(srcNode) {
					if (len(srcNode.Attr) > 0) &&
					(srcNode.Attr[0].Name.Local == "leaf-list") {
						//set the flag so that we don't delete leaf-list
						//from destNode further
						destLeafListDeleted[srcNode.Data] = true
					}
					c.appendSubtree(dest.Parent, srcNode)
				}
				srcNode = tmpNextSrcNode
				continue
			} else {
				//subtree merge failure ,, append subtree
				subTree := c.detachSubtree(srcNode)
				if (subTree != nil) {
					c.appendSubtree(destNode, subTree)
				}
			}
		}

		srcNode = srcNode.NextSibling
	} //src node loop

	return CVL_SUCCESS
}

func (c *CVL) findYangList(tableName string, redisKey string) *xmlquery.Node {
	origCurrent := c.yv.current
	tmpCurrent := c.moveToYangList(tableName, redisKey)
	c.yv.current = origCurrent

	return tmpCurrent
}

//Locate YANG list instance in root for given table name and key
func (c *CVL) moveToYangList(tableName string, redisKey string) *xmlquery.Node {

	var nodeTbl *xmlquery.Node = nil

	redisTableName := getYangListToRedisTbl(tableName)
	modelName := modelInfo.tableInfo[tableName].modelName

	//move to the model first
	for node := c.yv.root.FirstChild; node != nil; node = node.NextSibling {
		if (node.Data != modelName) {
			continue
		}

		//Move to container
		for nodeTbl = node.FirstChild; nodeTbl != nil; nodeTbl = nodeTbl.NextSibling {
			if (nodeTbl.Data == redisTableName) {
				break
			}
		}

		break
	}

	if (nodeTbl == nil) {
		TRACE_LOG(INFO_API, TRACE_SEMANTIC, "YANG data for table %s, key %s is not present in YANG tree",
		tableName, redisKey)
		return nil
	}

	//Move to list
	listName := tableName + "_LIST"
	for nodeList := nodeTbl.FirstChild; nodeList != nil; nodeList = nodeList.NextSibling {
		if (nodeList.Data != listName) {
			continue
		}

		c.yv.current = nodeList
		//if no key specified or no other instance exists,
		//just return the first list instance
		if (redisKey == "" || nodeList.NextSibling == nil) {
			return c.yv.current
		}

		for ; (nodeList != nil); nodeList = nodeList.NextSibling {
			if (len(nodeList.Attr) > 0) &&
			(nodeList.Attr[0].Value == redisKey) {
				c.yv.current = nodeList
				return nodeList
			}
		}
	}

	CVL_LOG(WARNING, "No list entry matched, unable to find YANG data for table %s, key %s",
	tableName, redisKey)
	return nil
}

//Set operation node value based on operation in request received
func (c *CVL) setOperation(op CVLOperation) {

	var node *xmlquery.Node

	for node = c.yv.root.FirstChild; node != nil; node = node.NextSibling {
		if (node.Data == "operation") {
			break
		}
	}

	//Add the operation container
	if (node == nil) {
		node = c.addYangNode("", c.yv.root, "operation", "")
		node.Prefix = "sonic-common" //"cmn"
		//modelInfo.modelNs["sonic-common"].prefix
		node.NamespaceURI = modelInfo.modelNs["sonic-common"].ns
	}

	opNode := node.FirstChild
	if opNode == nil {
		node.Prefix = "sonic-common"//"cmn"
		opNode = c.addYangNode("", node, "operation", "NONE")
	}

	switch op {
	case OP_CREATE:
		opNode.FirstChild.Data = "CREATE"
	case OP_UPDATE:
		opNode.FirstChild.Data = "UPDATE"
	case OP_DELETE:
		opNode.FirstChild.Data = "DELETE"
	default:
		opNode.FirstChild.Data = "NONE"
	}
}

//Add given YANG data buffer to Yang Validator
//redisKeys - Set of redis keys
//redisKeyFilter - Redis key filter in glob style pattern
//keyNames - Names of all keys separated by "|"
//predicate - Condition on keys/fields
//fields - Fields to retrieve, separated by "|"
//Return "," separated list of leaf nodes if only one leaf is requested
//One leaf is used as xpath query result in other nested xpath
func (c *CVL) addDepYangData(redisKeys []string, redisKeyFilter,
		keyNames, predicate, fields, count string) string {

	var v interface{}
	tmpPredicate := ""

	//Get filtered Redis data based on lua script 
	//filter derived from Xpath predicate
	if (predicate != "") {
		tmpPredicate = "return (" + predicate + ")"
	}

	cfgData, err := luaScripts["filter_entries"].Run(redisClient, []string{},
	redisKeyFilter, keyNames, tmpPredicate, fields, count).Result()

	singleLeaf := "" //leaf data for single leaf

	TRACE_LOG(INFO_API, TRACE_SEMANTIC, "addDepYangData() with redisKeyFilter=%s, " +
	"predicate=%s, fields=%s, returned cfgData = %s, err=%v",
	redisKeyFilter, predicate, fields, cfgData, err)

	if (cfgData == nil) {
		return ""
	}

	//Parse the JSON map received from lua script
	b := []byte(cfgData.(string))
	if err := json.Unmarshal(b, &v); err != nil {
		return ""
	}

	var dataMap map[string]interface{} = v.(map[string]interface{})

	dataTop, _ := jsonquery.ParseJsonMap(&dataMap)

	for jsonNode := dataTop.FirstChild; jsonNode != nil; jsonNode=jsonNode.NextSibling {
		//Generate YANG data for Yang Validator from Redis JSON
		topYangNode, _ := c.generateYangListData(jsonNode, false)

		if  topYangNode == nil {
			continue
		}

		if (topYangNode.FirstChild != nil) &&
		(topYangNode.FirstChild.FirstChild != nil) {
			//Add attribute mentioning that data is from db
			addAttrNode(topYangNode.FirstChild.FirstChild, "db", "")
		}

		//Build single leaf data requested
		singleLeaf = ""
		for redisKey := topYangNode.FirstChild.FirstChild;
		redisKey != nil; redisKey = redisKey.NextSibling {

			for field := redisKey.FirstChild; field != nil;
			field = field.NextSibling {
				if (field.Data == fields) {
					//Single field requested
					singleLeaf = singleLeaf + field.FirstChild.Data + ","
					break
				}
			}
		}

		//Merge with main YANG data cache
		doc := &xmlquery.Node{Type: xmlquery.DocumentNode}
		doc.FirstChild = topYangNode
		doc.LastChild = topYangNode
		topYangNode.Parent = doc
		if c.mergeYangData(c.yv.root, doc) != CVL_SUCCESS {
			continue
		}
	}


	//remove last comma in case mulitple values returned
	if (singleLeaf != "") {
		return singleLeaf[:len(singleLeaf) - 1]
	}

	return ""
}

<<<<<<< HEAD
//Compile all when expression and save the expression tree
func compileWhenExps() {
	reMultiPred := regexp.MustCompile(`\][ ]*\[`)

	for _, tInfo := range modelInfo.tableInfo {
		if (tInfo.whenExpr == nil) {
			continue
		}

		// Replace multiple predicate using 'and' expressiona
		// xpath engine not accepting multiple predicates
		for  _, whenExprArr := range tInfo.whenExpr {
			for _, whenExpr := range whenExprArr {
				whenExpr.exprTree = xpath.MustCompile(
				reMultiPred.ReplaceAllString(whenExpr.expr, " and "))
				//Store all YANG list used in the expression
				whenExpr.yangListNames = getYangListNamesInExpr(whenExpr.expr)
			}
		}
	}
}

//Currently supports when expression with current table only
func (c *CVL) validateWhenExp(node *xmlquery.Node,
	tableName, key string, op CVLOperation) (r CVLErrorInfo) {

	defer func() {
		ret := &r
		CVL_LOG(INFO_API, "validateWhenExp(): table name = %s, " +
		"return value = %v", tableName, *ret)
	}()

	if (op == OP_DELETE) {
		//No new node getting added so skip when validation
		return CVLErrorInfo{ErrCode:CVL_SUCCESS}
	}

	//Set xpath callback for retreiving dependent data
	xpath.SetDepDataClbk(c, func(ctxt interface{}, redisKeys []string,
	redisKeyFilter, keyNames, pred, fields, count string) string {
		c := ctxt.(*CVL)
		TRACE_LOG(INFO_API, TRACE_SEMANTIC, "validateWhenExp(): calling addDepYangData()")
		return c.addDepYangData(redisKeys, redisKeyFilter, keyNames, pred, fields, "")
	})

	if (node == nil || node.FirstChild == nil) {
		return CVLErrorInfo{
			TableName: tableName,
			ErrCode: CVL_SEMANTIC_ERROR,
			CVLErrDetails: cvlErrorMap[CVL_SEMANTIC_ERROR],
			Msg: "Failed to find YANG data for must expression validation",
		}
	}

	//Find the node where when expression is attached
	for nodeName, whenExpArr := range modelInfo.tableInfo[tableName].whenExpr {
		for _, whenExp := range whenExpArr { //for each when expression
			ctxNode := node
			if (ctxNode.Data != nodeName) { //when expression not at list level
				ctxNode = ctxNode.FirstChild
				for (ctxNode !=nil) && (ctxNode.Data != nodeName) {
					ctxNode = ctxNode.NextSibling //whent expression at leaf level
				}
			}

			//Add data for dependent table in when expression
			//Add one entry only
			for _, refListName := range whenExp.yangListNames {
				refRedisTableName := getYangListToRedisTbl(refListName)

				filter := refRedisTableName +
				modelInfo.tableInfo[refListName].redisKeyDelim + "*"

				c.addDepYangData([]string{}, filter,
				strings.Join(modelInfo.tableInfo[refListName].keys, "|"),
				"true", "", "1") //fetch one entry only
			}

			//Validate the when expression
			if (ctxNode != nil) && !(xmlquery.Eval(c.yv.root, ctxNode, whenExp.exprTree)) {
				keys := []string{}
				if (len(ctxNode.Parent.Attr) > 0) {
					keys =  strings.Split(ctxNode.Parent.Attr[0].Value,
					modelInfo.tableInfo[tableName].redisKeyDelim)
				}

				if (len(whenExp.nodeNames) == 1) && //when in leaf
				(nodeName == whenExp.nodeNames[0]) {
					return CVLErrorInfo{
						TableName: tableName,
						ErrCode: CVL_SEMANTIC_ERROR,
						CVLErrDetails: cvlErrorMap[CVL_SEMANTIC_ERROR],
						Keys: keys,
						Value: ctxNode.FirstChild.Data,
						Field: nodeName,
						Msg: "When expression validation failed",
					}
				} else {
					//check if any nodes in whenExp.nodeNames
					//present in request data, when at list level
					whenNodeList := strings.Join(whenExp.nodeNames, ",") + ","
					for cNode := node.FirstChild; cNode !=nil;
					cNode = cNode.NextSibling {
						if strings.Contains(whenNodeList, (cNode.Data + ",")) {
							return CVLErrorInfo{
								TableName: tableName,
								ErrCode: CVL_SEMANTIC_ERROR,
								CVLErrDetails: cvlErrorMap[CVL_SEMANTIC_ERROR],
								Keys: keys,
								Value: cNode.FirstChild.Data,
								Field: cNode.Data,
								Msg: "When expression validation failed",
							}
						}
					}
				}
			}
		}
	}

	return CVLErrorInfo{ErrCode:CVL_SUCCESS}
}

=======
>>>>>>> 6f9535fb
//Check delete constraint for leafref if key/field is deleted
func (c *CVL) checkDeleteConstraint(cfgData []CVLEditConfigData,
			tableName, keyVal, field string) CVLRetCode {
	var leafRefs []tblFieldPair
	if (field != "") {
		//Leaf or field is getting deleted
		leafRefs = c.findUsedAsLeafRef(tableName, field)
	} else {
		//Entire entry is getting deleted
		leafRefs = c.findUsedAsLeafRef(tableName, modelInfo.tableInfo[tableName].keys[0])
	}

	//The entry getting deleted might have been referred from multiple tables
	//Return failure if at-least one table is using this entry
	for _, leafRef := range leafRefs {
		TRACE_LOG(INFO_API, (TRACE_DELETE | TRACE_SEMANTIC), "Checking delete constraint for leafRef %s/%s", leafRef.tableName, leafRef.field)
		//Check in dependent data first, if the referred entry is already deleted
		leafRefDeleted := false
		for _, cfgDataItem := range cfgData {
			if (cfgDataItem.VType == VALIDATE_NONE) &&
			(cfgDataItem.VOp == OP_DELETE ) &&
			(strings.HasPrefix(cfgDataItem.Key, (leafRef.tableName + modelInfo.tableInfo[leafRef.tableName].redisKeyDelim + keyVal + modelInfo.tableInfo[leafRef.tableName].redisKeyDelim))) {
				//Currently, checking for one entry is being deleted in same session
				//We should check for all entries
				leafRefDeleted = true
				break
			}
		}

		if (leafRefDeleted == true) {
			continue //check next leafref
		}

		//Else, check if any referred enrty is present in DB
		var nokey []string
		refKeyVal, err := luaScripts["find_key"].Run(redisClient, nokey, leafRef.tableName,
		modelInfo.tableInfo[leafRef.tableName].redisKeyDelim, leafRef.field, keyVal).Result()
		if (err == nil &&  refKeyVal != "") {
			CVL_LOG(ERROR, "Delete will violate the constraint as entry %s is referred in %s", tableName, refKeyVal)

			return CVL_SEMANTIC_ERROR
		}
	}


	return CVL_SUCCESS
}

//Perform semantic checks 
func (c *CVL) validateSemantics(data *yparser.YParserNode, appDepData *yparser.YParserNode) (CVLErrorInfo, CVLRetCode) {
	var cvlErrObj CVLErrorInfo
	
	if (SkipSemanticValidation() == true) {
		return cvlErrObj, CVL_SUCCESS
	}

	//Get dependent data from 
	depData := c.fetchDataToTmpCache() //fetch data to temp cache for temporary validation

	if (Tracing == true) {
		TRACE_LOG(INFO_API, TRACE_SEMANTIC, "Validating semantics data=%s\n depData =%s\n, appDepData=%s\n....", c.yp.NodeDump(data), c.yp.NodeDump(depData), c.yp.NodeDump(appDepData))
	}

	if errObj := c.yp.ValidateSemantics(data, depData, appDepData); errObj.ErrCode != yparser.YP_SUCCESS {

		retCode := CVLRetCode(errObj.ErrCode)

		cvlErrObj =  CVLErrorInfo {
			TableName : errObj.TableName,
		        ErrCode   : CVLRetCode(errObj.ErrCode),		
			CVLErrDetails : cvlErrorMap[retCode], 
			Keys      : errObj.Keys,
			Value     : errObj.Value,
			Field     : errObj.Field,
			Msg       : errObj.Msg,
			ConstraintErrMsg : errObj.ErrTxt,
			ErrAppTag	: errObj.ErrAppTag,
		}



		return  cvlErrObj, retCode
	}

	return cvlErrObj ,CVL_SUCCESS
}
<|MERGE_RESOLUTION|>--- conflicted
+++ resolved
@@ -22,12 +22,9 @@
 import (
 	"encoding/xml"
 	"encoding/json"
-<<<<<<< HEAD
 	"strings"
 	"regexp"
 	"github.com/antchfx/xpath"
-=======
->>>>>>> 6f9535fb
 	"github.com/antchfx/xmlquery"
 	"github.com/antchfx/jsonquery"
 	"github.com/Azure/sonic-mgmt-common/cvl/internal/yparser"
@@ -788,7 +785,7 @@
 	return ""
 }
 
-<<<<<<< HEAD
+
 //Compile all when expression and save the expression tree
 func compileWhenExps() {
 	reMultiPred := regexp.MustCompile(`\][ ]*\[`)
@@ -912,8 +909,7 @@
 	return CVLErrorInfo{ErrCode:CVL_SUCCESS}
 }
 
-=======
->>>>>>> 6f9535fb
+
 //Check delete constraint for leafref if key/field is deleted
 func (c *CVL) checkDeleteConstraint(cfgData []CVLEditConfigData,
 			tableName, keyVal, field string) CVLRetCode {
