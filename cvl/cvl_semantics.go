--- conflicted
+++ resolved
@@ -24,10 +24,7 @@
 	"regexp"
 	"encoding/xml"
 	"encoding/json"
-<<<<<<< HEAD
 	"github.com/antchfx/xpath"
-=======
->>>>>>> 6f9535fb
 	"github.com/antchfx/xmlquery"
 	"github.com/antchfx/jsonquery"
 	"github.com/Azure/sonic-mgmt-common/cvl/internal/yparser"
@@ -788,7 +785,6 @@
 	return ""
 }
 
-<<<<<<< HEAD
 //Add all other table data for validating all 'must' exp for tableName
 //One entry is needed for incremental loading of must tables
 func (c *CVL) addYangDataForMustExp(op CVLOperation, tableName string, oneEntry bool) CVLRetCode {
@@ -919,6 +915,7 @@
 		}
 	}
 }
+
 
 //Validate must expression
 func (c *CVL) validateMustExp(node *xmlquery.Node,
@@ -1032,8 +1029,7 @@
 	return CVLErrorInfo{ErrCode:CVL_SUCCESS}
 }
 
-=======
->>>>>>> 6f9535fb
+
 //Check delete constraint for leafref if key/field is deleted
 func (c *CVL) checkDeleteConstraint(cfgData []CVLEditConfigData,
 			tableName, keyVal, field string) CVLRetCode {
