////////////////////////////////////////////////////////////////////////////////
//                                                                            //
//  Copyright 2020 Broadcom. The term Broadcom refers to Broadcom Inc. and/or //
//  its subsidiaries.                                                         //
//                                                                            //
//  Licensed under the Apache License, Version 2.0 (the "License");           //
//  you may not use this file except in compliance with the License.          //
//  You may obtain a copy of the License at                                   //
//                                                                            //
//     http://www.apache.org/licenses/LICENSE-2.0                             //
//                                                                            //
//  Unless required by applicable law or agreed to in writing, software       //
//  distributed under the License is distributed on an "AS IS" BASIS,         //
//  WITHOUT WARRANTIES OR CONDITIONS OF ANY KIND, either express or implied.  //
//  See the License for the specific language governing permissions and       //
//  limitations under the License.                                            //
//                                                                            //
////////////////////////////////////////////////////////////////////////////////

package cvl_test

import (
	"github.com/Azure/sonic-mgmt-common/cvl"
	"encoding/json"
	"fmt"
	"github.com/go-redis/redis/v7"
	"io/ioutil"
	"os"
	"os/exec"
	"reflect"
	"sort"
	"strings"
	//"syscall"
	"testing"
	"runtime"
	. "github.com/Azure/sonic-mgmt-common/cvl/internal/util"
	//"github.com/Azure/sonic-mgmt-common/cvl/internal/yparser"
)

type testEditCfgData struct {
	filedescription string
	cfgData         string
	depData         string
	retCode         cvl.CVLRetCode
}

var rclient *redis.Client
var port_map map[string]interface{}
var filehandle  *os.File

var loadDeviceDataMap bool
var deviceDataMap = map[string]interface{} {
	"DEVICE_METADATA" : map[string]interface{} {
		"localhost": map[string] interface{} {
			"hwsku": "Quanta-IX8-54x",
			"hostname": "sonic",
			"platform": "x86_64-quanta_ix8_54x-r0",
			"mac": "4c:76:25:f4:70:82",
			"deployment_id": "1",
		},
	},
}

/* Dependent port channel configuration. */
var depDataMap = map[string]interface{} {
	"PORTCHANNEL" : map[string]interface{} {
		"PortChannel001": map[string] interface{} {
			"admin_status": "up",
			"mtu": "9100",
		},
		"PortChannel002": map[string] interface{} {
			"admin_status": "up",
			"mtu": "9100",
		},
	},
	"PORTCHANNEL_MEMBER": map[string]interface{} {
		"PortChannel001|Ethernet4": map[string] interface{} {
			"NULL": "NULL",
		},
		"PortChannel001|Ethernet8": map[string] interface{} {
			"NULL": "NULL",
		},
		"PortChannel001|Ethernet12": map[string] interface{} {
			"NULL": "NULL",
		},
		"PortChannel002|Ethernet20": map[string] interface{} {
			"NULL": "NULL",
		},
		"PortChannel002|Ethernet24": map[string] interface{} {
			"NULL": "NULL",
		},
	},
}

/* Converts JSON Data in a File to Map. */
func convertJsonFileToMap(t *testing.T, fileName string) map[string]string {
	var mapstr map[string]string

	jsonData := convertJsonFileToString(t, fileName)
	byteData := []byte(jsonData)

	err := json.Unmarshal(byteData, &mapstr)

	if err != nil {
		fmt.Println("Failed to convert Json File to map:", err)
	}

	return mapstr

}

/* Converts JSON Data in a File to Map. */
func convertDataStringToMap(t *testing.T, dataString string) map[string]string {
	var mapstr map[string]string

	byteData := []byte(dataString)

	err := json.Unmarshal(byteData, &mapstr)

	if err != nil {
		fmt.Println("Failed to convert Json Data String to map:", err)
	}

	return mapstr

}

/* Converts JSON Data in a File to String. */
func convertJsonFileToString(t *testing.T, fileName string) string {
	var jsonData string

	data, err := ioutil.ReadFile(fileName)

	if err != nil {
		fmt.Printf("\nFailed to read data file : %v\n", err)
	} else {
		jsonData = string(data)
	}

	return jsonData
}

/* Converts JSON config to map which can be loaded to Redis */
func loadConfig(key string, in []byte) map[string]interface{} {
	var fvp map[string]interface{}

	err := json.Unmarshal(in, &fvp)
	if err != nil {
		fmt.Printf("Failed to Unmarshal %v err: %v", in, err)
	}
	if key != "" {
		kv := map[string]interface{}{}
		kv[key] = fvp
		return kv
	}
	return fvp
}

/* Separator for keys. */
func getSeparator() string {
	return "|"
}

/* Unloads the Config DB based on JSON File. */
func unloadConfigDB(rclient *redis.Client, mpi map[string]interface{}) {
	for key, fv := range mpi {
		switch fv.(type) {
		case map[string]interface{}:
			for subKey, subValue := range fv.(map[string]interface{}) {
				newKey := key + getSeparator() + subKey
				_, err := rclient.Del(newKey).Result()

				if err != nil {
					fmt.Printf("Invalid data for db: %v : %v %v", newKey, subValue, err)
				}

			}
		default:
			fmt.Printf("Invalid data for db: %v : %v", key, fv)
		}
	}

}

/* Loads the Config DB based on JSON File. */
func loadConfigDB(rclient *redis.Client, mpi map[string]interface{}) {
	for key, fv := range mpi {
		switch fv.(type) {
		case map[string]interface{}:
			for subKey, subValue := range fv.(map[string]interface{}) {
				newKey := key + getSeparator() + subKey
				_, err := rclient.HMSet(newKey, subValue.(map[string]interface{})).Result()

				if err != nil {
					fmt.Printf("Invalid data for db: %v : %v %v", newKey, subValue, err)
				}

			}
		default:
			fmt.Printf("Invalid data for db: %v : %v", key, fv)
		}
	}
}

func compareErrorDetails(cvlErr cvl.CVLErrorInfo, expCode cvl.CVLRetCode, errAppTag string, constraintmsg string) bool {

	if ((cvlErr.ErrCode == expCode) && ((cvlErr.ErrAppTag == errAppTag) || (cvlErr.ConstraintErrMsg == constraintmsg))) {
		return true
	}

	return false
}

func getConfigDbClient() *redis.Client {
	rclient := NewDbClient("CONFIG_DB")

	if rclient == nil {
		panic("Unable to connect to Redis Config DB Server")
	}

	return rclient
}

/* Prepares the database in Redis Server. */
func prepareDb() {
	rclient = getConfigDbClient()

	fileName := "testdata/port_table.json"
	PortsMapByte, err := ioutil.ReadFile(fileName)
	if err != nil {
		fmt.Printf("read file %v err: %v", fileName, err)
	}

	//Load device data map on which application of deviation files depends
	dm, err:= rclient.Keys("DEVICE_METADATA|localhost").Result()
	if (err != nil) || (len(dm) == 0) {
		loadConfigDB(rclient, deviceDataMap)
		loadDeviceDataMap = true
	}

	port_map = loadConfig("", PortsMapByte)

	portKeys, err:= rclient.Keys("PORT|*").Result()
	//Load only the port config which are not there in Redis
	if err == nil {
		portMapKeys := port_map["PORT"].(map[string]interface{})
		for _, portKey := range portKeys {
			//Delete the port key which is already there in Redis
			delete(portMapKeys, portKey[len("PORTS|") - 1:])
		}
		port_map["PORT"] = portMapKeys
	}

	loadConfigDB(rclient, port_map)
	loadConfigDB(rclient, depDataMap)
}

//Clear all db entries which are used in the test cases.
//The list of such db should be updated here if new
//table is referred in any test case.
//The test case running may fail if tables are not cleared 
//prior to starting execution of test cases.
//"DEVICE_METADATA" should not be cleaned as it is used
//during cvl package init() phase.
func clearDb() {

	tblList := []string {
		"ACL_RULE",
		"ACL_TABLE",
		"BGP_GLOBALS",
		"BUFFER_PG",
		"CABLE_LENGTH",
		"CFG_L2MC_TABLE",
		"INTERFACE",
		"MIRROR_SESSION",
		"PORTCHANNEL",
		"PORTCHANNEL_MEMBER",
		"PORT_QOS_MAP",
		"QUEUE",
		"SCHEDULER",
		"STP",
		"STP_PORT",
		"STP_VLAN",
		"TAM_COLLECTOR_TABLE",
		"TAM_INT_IFA_FLOW_TABLE",
		"VLAN",
		"VLAN_INTERFACE",
		"VLAN_MEMBER",
		"VRF",
		"VXLAN_TUNNEL",
		"VXLAN_TUNNEL_MAP",
		"WRED_PROFILE",
		"DSCP_TO_TC_MAP",
	}

	for _, tbl := range tblList {
		_, err := exec.Command("/bin/sh", "-c",
		"sonic-db-cli CONFIG_DB del `sonic-db-cli CONFIG_DB keys '" +
		tbl + "|*' | cut -d ' ' -f 2`").Output()

		if err != nil {
			fmt.Println(err.Error())
		}
	}
}


func  WriteToFile(message string) {
	pc := make([]uintptr, 10)
	runtime.Callers(2, pc)
	f := runtime.FuncForPC(pc[0])

	message =  f.Name()+ "\n"  + message

	if _, err := filehandle.Write([]byte(message)); err != nil {
		fmt.Println("Unable to write to cvl test log file")
	}

	message =  "\n-------------------------------------------------\n"


	if _, err := filehandle.Write([]byte(message)); err != nil {
		fmt.Println("Unable to write to cvl test log file")
	}
}

/* Setup before starting of test. */
func TestMain(m *testing.M) {

	redisAlreadyRunning := false
	pidOfRedis, err := exec.Command("pidof", "redis-server").Output()
	if err == nil &&  string(pidOfRedis) != "\n" {
		redisAlreadyRunning = true
	}

	if (redisAlreadyRunning == false) {
		//Redis not running, lets start it
		_, err := exec.Command("/bin/sh", "-c", "sudo /etc/init.d/redis-server start").Output()
		if err != nil {
			fmt.Println(err.Error())
		}

	}

	os.Remove("testdata/cvl_test_details.log")

	filehandle, err = os.OpenFile("testdata/cvl_test_details.log", os.O_APPEND|os.O_CREATE|os.O_WRONLY, 0644)

	if err != nil {
		fmt.Println("Could not open the log file for writing.")
	}


	//Clear all tables which are used for testing
	clearDb()

	/* Prepare the Redis database. */
	prepareDb()
	SetTrace(true)
	cvl.Debug(true)
	code := m.Run()
	//os.Exit(m.Run())

	unloadConfigDB(rclient, port_map)
	unloadConfigDB(rclient, depDataMap)
	if (loadDeviceDataMap == true) {
		unloadConfigDB(rclient, deviceDataMap)
	}

	//Clear all tables which were used for testing
	clearDb()

	cvl.Finish()
	rclient.Close()
	rclient.FlushDB()

	if err := filehandle.Close(); err != nil {
		//log.Fatal(err)
	}

	if (redisAlreadyRunning == false) {
		//If Redis was not already running, close the instance that we ran
		_, err := exec.Command("/bin/sh", "-c", "sudo /etc/init.d/redis-server stop").Output()
		if err != nil {
			fmt.Println(err.Error())
		}

	}

	os.Exit(code)

}

//Test Initialize() API
func TestInitialize(t *testing.T) {
	ret := cvl.Initialize()
	if (ret != cvl.CVL_SUCCESS) {
		t.Errorf("CVl initialization failed")
	}

	ret = cvl.Initialize()
	if (ret != cvl.CVL_SUCCESS) {
		t.Errorf("CVl re-initialization should not fail")
	}
}

//Test Initialize() API
func TestFinish(t *testing.T) {
	ret := cvl.Initialize()
	if (ret != cvl.CVL_SUCCESS) {
		t.Errorf("CVl initialization failed")
	}

	cvl.Finish()

	//Initialize again for other test cases to run
	cvl.Initialize()
}

/* ValidateEditConfig with user input in file . */
func TestValidateEditConfig_CfgFile(t *testing.T) {

	tests := []struct {
		filedescription string
		cfgDataFile     string
		depDataFile     string
		retCode         cvl.CVLRetCode
	}{
		{filedescription: "ACL_DATA", cfgDataFile: "testdata/aclrule.json", depDataFile: "testdata/acltable.json", retCode: cvl.CVL_SUCCESS},
	}

	cvSess, _ := cvl.ValidationSessOpen()

	for index, tc := range tests {
		t.Logf("Running Testcase %d with Description %s", index+1, tc.filedescription)

		t.Run(tc.filedescription, func(t *testing.T) {

			jsonEditCfg_Create_DependentMap := convertJsonFileToMap(t, tc.depDataFile)
			jsonEditCfg_Create_ConfigMap := convertJsonFileToMap(t, tc.cfgDataFile)

			cfgData := []cvl.CVLEditConfigData{
				cvl.CVLEditConfigData{cvl.VALIDATE_ALL, cvl.OP_CREATE, "ACL_TABLE|TestACL1", jsonEditCfg_Create_DependentMap},
			}


			cvlErrObj, err := cvSess.ValidateEditConfig(cfgData)

			if err != tc.retCode {
				t.Errorf("Config Validation failed. %v", cvlErrObj)
			}

			cfgData = []cvl.CVLEditConfigData{
				cvl.CVLEditConfigData{cvl.VALIDATE_ALL, cvl.OP_CREATE, "ACL_RULE|TestACL1|Rule1", jsonEditCfg_Create_ConfigMap},
			}


			cvlErrObj, err = cvSess.ValidateEditConfig(cfgData)

			if err != tc.retCode {
				t.Errorf("Config Validation failed. %v", cvlErrObj)
			}
		})
	}

	cvl.ValidationSessClose(cvSess)
}

/* ValidateEditConfig with user input inline. */
func TestValidateEditConfig_CfgStrBuffer(t *testing.T) {

	type testStruct struct {
		filedescription string
		cfgData         string
		depData         string
		retCode         cvl.CVLRetCode
	}

	cvSess, _ := cvl.ValidationSessOpen()

	tests := []testStruct{}

	/* Iterate through data present is separate file. */
	for index, _ := range json_edit_config_create_acl_table_dependent_data {
		tests = append(tests, testStruct{filedescription: "ACL_DATA", cfgData: json_edit_config_create_acl_rule_config_data[index],
			depData: json_edit_config_create_acl_table_dependent_data[index], retCode: cvl.CVL_SUCCESS})
	}

	for index, tc := range tests {
		t.Logf("Running Testcase %d with Description %s", index+1, tc.filedescription)
		t.Run(tc.filedescription, func(t *testing.T) {
			jsonEditCfg_Create_DependentMap := convertDataStringToMap(t, tc.depData)
			jsonEditCfg_Create_ConfigMap := convertDataStringToMap(t, tc.cfgData)

			cfgData := []cvl.CVLEditConfigData{
				cvl.CVLEditConfigData{cvl.VALIDATE_ALL, cvl.OP_CREATE, "ACL_TABLE|TestACL1", jsonEditCfg_Create_DependentMap},
			}


			cvlErrObj, err := cvSess.ValidateEditConfig(cfgData)

			if err != tc.retCode {
				t.Errorf("Config Validation failed. %v", cvlErrObj)
			}

			cfgData = []cvl.CVLEditConfigData{
				cvl.CVLEditConfigData{cvl.VALIDATE_ALL, cvl.OP_CREATE, "ACL_RULE|TestACL1|Rule1", jsonEditCfg_Create_ConfigMap},
			}


			cvlErrObj, err = cvSess.ValidateEditConfig(cfgData)

			if err != tc.retCode {
				t.Errorf("Config Validation failed. %v", cvlErrObj)
			}
		})
	}

	cvl.ValidationSessClose(cvSess)
}
/* API when config is given as string buffer. */
func TestValidateConfig_CfgStrBuffer(t *testing.T) {
	type testStruct struct {
		filedescription string
		jsonString      string
		retCode         cvl.CVLRetCode
	}

	tests := []testStruct{}

	for index, _ := range json_validate_config_data {
		// Fetch the modelName. 
		result := strings.Split(json_validate_config_data[index], "{")
		modelName := strings.Trim(strings.Replace(strings.TrimSpace(result[1]), "\"", "", -1), ":")

		tests = append(tests, testStruct{filedescription: modelName, jsonString: json_validate_config_data[index], retCode: cvl.CVL_SUCCESS})
	}

	cvSess, _ := cvl.ValidationSessOpen()

	for index, tc := range tests {
		t.Logf("Running Testcase %d with Description %s", index+1, tc.filedescription)
		t.Run(fmt.Sprintf("%s [%d]", tc.filedescription, index+1), func(t *testing.T) {
			err := cvSess.ValidateConfig(tc.jsonString)


			if err != tc.retCode {
				t.Errorf("Config Validation failed.")
			}

		})
	}

	 cvl.ValidationSessClose(cvSess)

}


/* API when config is given as json file. */
func TestValidateConfig_CfgFile(t *testing.T) {

	/* Structure containing file information. */
	tests := []struct {
		filedescription string
		fileName        string
		retCode         cvl.CVLRetCode
	}{
		{filedescription: "Config File - VLAN,ACL,PORTCHANNEL", fileName: "testdata/config_db1.json", retCode: cvl.CVL_SUCCESS},
	}

	cvSess, _ := cvl.ValidationSessOpen()

	for index, tc := range tests {

		t.Logf("Running Testcase %d with Description %s", index+1, tc.filedescription)
		t.Run(tc.filedescription, func(t *testing.T) {
			jsonString := convertJsonFileToString(t, tc.fileName)
			err := cvSess.ValidateConfig(jsonString)


			if err != tc.retCode {
				t.Errorf("Config Validation failed.")
			}

		})
	}

	 cvl.ValidationSessClose(cvSess)
}

//Validate invalid json data
func TestValidateConfig_Negative(t *testing.T) {
	cvSess, _ := cvl.ValidationSessOpen()
	jsonData := `{
		"VLANjunk": {
			"Vlan100": {
				"members": [
				"Ethernet4",
				"Ethernet8"
				],
				"vlanid": "100"
			}
		}
	}`

	err := cvSess.ValidateConfig(jsonData)

	if err == cvl.CVL_SUCCESS { //Should return failure
		t.Errorf("Config Validation failed.")
	}

	cvl.ValidationSessClose(cvSess)
}

/* Delete Existing Key.*/
/*
func TestValidateEditConfig_Delete_Semantic_ACLTableReference_Positive(t *testing.T) {

	depDataMap := map[string]interface{} {
		"ACL_TABLE" : map[string]interface{} {
			"TestACL1005": map[string] interface{} {
				"stage": "INGRESS",
				"type": "L3",
			},
		},
		"ACL_RULE": map[string]interface{} {
			"TestACL1005|Rule1": map[string] interface{} {
				"PACKET_ACTION": "FORWARD",
				"IP_TYPE": "IPV4",
				"SRC_IP": "10.1.1.1/32",
				"L4_SRC_PORT": "1909",
				"IP_PROTOCOL": "103",
				"DST_IP": "20.2.2.2/32",
				"L4_DST_PORT_RANGE": "9000-12000",
			},
		},
	}

	//Prepare data in Redis
	loadConfigDB(rclient, depDataMap)

	cfgData := []cvl.CVLEditConfigData{
		cvl.CVLEditConfigData{
			cvl.VALIDATE_ALL,
			cvl.OP_DELETE,
			"ACL_RULE|TestACL1005|Rule1",
			map[string]string{},
		},
	}

	cvSess, _ := cvl.ValidationSessOpen()

	cvlErrInfo, err := cvSess.ValidateEditConfig(cfgData)

	cvl.ValidationSessClose(cvSess)

	if err != cvl.CVL_SUCCESS {
		t.Errorf("Config Validation failed -- error details %v", cvlErrInfo)
	}

	unloadConfigDB(rclient, depDataMap)
}
*/

/* API to test edit config with valid syntax. */
func TestValidateEditConfig_Create_Syntax_Valid_FieldValue(t *testing.T) {

	depDataMap := map[string]interface{}{
		"ACL_TABLE": map[string]interface{} {
			"TestACL1": map[string]interface{} {
				"stage": "INGRESS",
				"type": "L3",
			},
		},
	}

	loadConfigDB(rclient, depDataMap)

	cfgData := []cvl.CVLEditConfigData{
		cvl.CVLEditConfigData{
			cvl.VALIDATE_ALL,
			cvl.OP_CREATE,
			"ACL_RULE|TestACL1|Rule1",
			map[string]string{
				"PACKET_ACTION":     "FORWARD",
				"IP_TYPE":           "IPV4",
				"SRC_IP":            "10.1.1.1/32",
				"L4_SRC_PORT":       "1909",
				"IP_PROTOCOL":       "103",
				"DST_IP":            "20.2.2.2/32",
				"L4_DST_PORT_RANGE": "9000-12000",
			},
		},
	}

	cvSess, _ := cvl.ValidationSessOpen()

	cvlErrInfo, retCode := cvSess.ValidateEditConfig(cfgData)

	cvl.ValidationSessClose(cvSess)

	if retCode != cvl.CVL_SUCCESS {
		t.Errorf("Config Validation failed -- error details %v", cvlErrInfo)
	}

	unloadConfigDB(rclient, depDataMap)

}

/* API to test edit config with invalid field value. */
func TestValidateEditConfig_Create_Syntax_CableLength(t *testing.T) {

	cfgData := []cvl.CVLEditConfigData{
		cvl.CVLEditConfigData{
			cvl.VALIDATE_ALL,
			cvl.OP_CREATE,
			"CABLE_LENGTH|AZURE",
			map[string]string{
			  "Ethernet8": "5m",
			  "Ethernet12": "5m",
			  "PortChannel16": "5m",
			},
		},
	 }

	 cvSess, _ := cvl.ValidationSessOpen()

	 cvlErrInfo, err := cvSess.ValidateEditConfig(cfgData)

	 cvl.ValidationSessClose(cvSess)

	if err == cvl.CVL_SUCCESS {
		t.Errorf("Config Validation failed -- error details %v", cvlErrInfo)
	}

}

/* API to test edit config with invalid field value. */
func TestValidateEditConfig_Create_Syntax_Invalid_FieldValue(t *testing.T) {

	cfgData := []cvl.CVLEditConfigData{
		cvl.CVLEditConfigData{cvl.VALIDATE_ALL, cvl.OP_CREATE, "ACL_TABLE|TestACL1", map[string]string{
			"stage": "INGRESS",
			"type":  "junk",
		},
		},
	}

	cvSess, _ := cvl.ValidationSessOpen()

	cvlErrInfo, err := cvSess.ValidateEditConfig(cfgData)

	cvl.ValidationSessClose(cvSess)

	if err == cvl.CVL_SUCCESS {
		t.Errorf("Config Validation failed -- error details %v", cvlErrInfo)
	}

}

/* API to test edit config with valid syntax. */
func TestValidateEditConfig_Create_Syntax_Invalid_PacketAction_Negative(t *testing.T) {
	depDataMap := map[string]interface{}{
		"ACL_TABLE": map[string]interface{} {
			"TestACL1": map[string]interface{} {
				"stage": "INGRESS",
				"type": "L3",
			},
		},
	}

	loadConfigDB(rclient, depDataMap)

	cfgData := []cvl.CVLEditConfigData{
		cvl.CVLEditConfigData{
			cvl.VALIDATE_ALL,
			cvl.OP_CREATE,
			"ACL_RULE|TestACL1|Rule1",
			map[string]string{
				"PACKET_ACTION":     "FORWARD777",
				"IP_TYPE": "IPV4",
				"SRC_IP":            "10.1.1.1/32",
				"L4_SRC_PORT":    "1909",
				"IP_PROTOCOL":       "103",
				"DST_IP":            "20.2.2.2/32",
				"L4_DST_PORT_RANGE": "9000-12000",
			},
		},
	}

	cvSess, _ := cvl.ValidationSessOpen()

	cvlErrInfo, err := cvSess.ValidateEditConfig(cfgData)

	cvl.ValidationSessClose(cvSess)

	WriteToFile(fmt.Sprintf("\nCVL Error Info is  %v\n", cvlErrInfo))

	if err == cvl.CVL_SUCCESS {
		t.Errorf("Config Validation failed -- error details %v", cvlErrInfo)
	}
	unloadConfigDB(rclient, depDataMap)

}

/* API to test edit config with valid syntax. */
func TestValidateEditConfig_Create_Syntax_Invalid_SrcPrefix_Negative(t *testing.T) {
	depDataMap := map[string]interface{}{
		"ACL_TABLE": map[string]interface{} {
			"TestACL1": map[string]interface{} {
				"stage": "INGRESS",
				"type": "L3",
			},
		},
	}

	loadConfigDB(rclient, depDataMap)

	cfgData := []cvl.CVLEditConfigData{
		cvl.CVLEditConfigData{
			cvl.VALIDATE_ALL,
			cvl.OP_CREATE,
			"ACL_RULE|TestACL1|Rule1",
			map[string]string{
				"PACKET_ACTION":     "FORWARD",
				"IP_TYPE": "IPV4",
				"SRC_IP":            "10.1.1.1/3288888",
				"L4_SRC_PORT":       "1909",
				"IP_PROTOCOL":       "103",
				"DST_IP":            "20.2.2.2/32",
				"L4_DST_PORT_RANGE": "9000-12000",
			},
		},
	}

	cvSess, _ := cvl.ValidationSessOpen()

	cvl.ValidationSessClose(cvSess)

	cvlErrInfo, err := cvSess.ValidateEditConfig(cfgData)

	WriteToFile(fmt.Sprintf("\nCVL Error Info is  %v\n", cvlErrInfo))

	if err == cvl.CVL_SUCCESS {
		t.Errorf("Config Validation failed -- error details %v", cvlErrInfo)
	}
	unloadConfigDB(rclient, depDataMap)

}

/* API to test edit config with valid syntax. */
func TestValidateEditConfig_Create_Syntax_InvalidIPAddress_Negative(t *testing.T) {

	depDataMap := map[string]interface{}{
		"ACL_TABLE": map[string]interface{} {
			"TestACL1": map[string]interface{} {
				"stage": "INGRESS",
				"type": "L3",
			},
		},
	}

	loadConfigDB(rclient, depDataMap)
	cfgData := []cvl.CVLEditConfigData{
		cvl.CVLEditConfigData{
			cvl.VALIDATE_ALL,
			cvl.OP_CREATE,
			"ACL_RULE|TestACL1|Rule1",
			map[string]string{
				"PACKET_ACTION":     "FORWARD",
				"IP_TYPE":	     "IPV4",
				"SRC_IP":            "10.1a.1.1/32",
				"L4_SRC_PORT":       "1909",
				"IP_PROTOCOL":       "103",
				"DST_IP":            "20.2.2.2/32",
				"L4_DST_PORT_RANGE": "9000-12000",
			},
		},
	}

	cvSess, _ := cvl.ValidationSessOpen()

	cvlErrInfo, err := cvSess.ValidateEditConfig(cfgData)

	cvl.ValidationSessClose(cvSess)

	WriteToFile(fmt.Sprintf("\nCVL Error Info is  %v\n", cvlErrInfo))

	if err == cvl.CVL_SUCCESS {
		t.Errorf("Config Validation failed -- error details %v", cvlErrInfo)
	}
	unloadConfigDB(rclient, depDataMap)

}

/* API to test edit config with valid syntax. */
func TestValidateEditConfig_Create_Syntax_OutofBound_Negative(t *testing.T) {
	depDataMap := map[string]interface{}{
		"ACL_TABLE": map[string]interface{} {
			"TestACL1": map[string]interface{} {
				"stage": "INGRESS",
				"type": "L3",
			},
		},
	}

	loadConfigDB(rclient, depDataMap)

	cfgData := []cvl.CVLEditConfigData{
		cvl.CVLEditConfigData{
			cvl.VALIDATE_ALL,
			cvl.OP_CREATE,
			"ACL_RULE|TestACL1|Rule1",
			map[string]string{
				"PACKET_ACTION":     "FORWARD",
				"IP_TYPE":	     "IPV4",
				"SRC_IP":            "10.1.1.1/32",
				"L4_SRC_PORT":       "19099090909090",
				"IP_PROTOCOL":       "103",
				"DST_IP":            "20.2.2.2/32",
				"L4_DST_PORT_RANGE": "9000-12000",
			},
		},
	}

	cvSess, _ := cvl.ValidationSessOpen()

	cvlErrInfo, err := cvSess.ValidateEditConfig(cfgData)

	cvl.ValidationSessClose(cvSess)

	WriteToFile(fmt.Sprintf("\nCVL Error Info is  %v\n", cvlErrInfo))

	if err == cvl.CVL_SUCCESS {
		t.Errorf("Config Validation failed -- error details %v", cvlErrInfo)
	}
	unloadConfigDB(rclient, depDataMap)

}

/* API to test edit config with valid syntax. */
func TestValidateEditConfig_Create_Syntax_InvalidProtocol_Negative(t *testing.T) {
	depDataMap := map[string]interface{}{
		"ACL_TABLE": map[string]interface{} {
			"TestACL1": map[string]interface{} {
				"stage": "INGRESS",
				"type": "L3",
			},
		},
	}

	loadConfigDB(rclient, depDataMap)


	cfgData := []cvl.CVLEditConfigData{
		cvl.CVLEditConfigData{
			cvl.VALIDATE_ALL,
			cvl.OP_CREATE,
			"ACL_RULE|TestACL1|Rule1",
			map[string]string{
				"PACKET_ACTION":     "FORWARD",
				"IP_TYPE":	     "IPV4",
				"SRC_IP":            "10.1.1.1/32",
				"L4_SRC_PORT":       "1909",
				"IP_PROTOCOL":       "10388888",
				"DST_IP":            "20.2.2.2/32",
				"L4_DST_PORT_RANGE": "9000-12000",
			},
		},
	}

	cvSess, _ := cvl.ValidationSessOpen()

	cvlErrInfo, err := cvSess.ValidateEditConfig(cfgData)

	cvl.ValidationSessClose(cvSess)

	WriteToFile(fmt.Sprintf("\nCVL Error Info is  %v\n", cvlErrInfo))

	if err == cvl.CVL_SUCCESS {
		t.Errorf("Config Validation failed -- error details %v", cvlErrInfo)
	}

	unloadConfigDB(rclient, depDataMap)
}

/* API to test edit config with valid syntax. */
//Note: Syntax check is done first before dependency check
//hence ACL_TABLE is not required here
func TestValidateEditConfig_Create_Syntax_InvalidRange_Negative(t *testing.T) {
	depDataMap := map[string]interface{}{
		"ACL_TABLE": map[string]interface{} {
			"TestACL1": map[string]interface{} {
				"stage": "INGRESS",
				"type": "L3",
			},
		},
	}

	loadConfigDB(rclient, depDataMap)

	cfgData := []cvl.CVLEditConfigData{
		cvl.CVLEditConfigData{
			cvl.VALIDATE_ALL,
			cvl.OP_CREATE,
			"ACL_RULE|TestACL1|Rule1",
			map[string]string{
				"PACKET_ACTION":     "FORWARD",
				"IP_TYPE":	     "IPV4",
				"SRC_IP":            "10.1.1.1/32",
				"L4_SRC_PORT":       "1909",
				"IP_PROTOCOL":       "103",
				"DST_IP":            "20.2.2.2/32",
				"L4_DST_PORT_RANGE": "777779000-12000",
			},
		},
	}

	cvSess, _ := cvl.ValidationSessOpen()

	cvlErrInfo, err := cvSess.ValidateEditConfig(cfgData)

	cvl.ValidationSessClose(cvSess)

	WriteToFile(fmt.Sprintf("\nCVL Error Info is  %v\n", cvlErrInfo))

	if err == cvl.CVL_SUCCESS {
		t.Errorf("Config Validation failed -- error details %v", cvlErrInfo)
	}
	unloadConfigDB(rclient, depDataMap)

}

/* API to test edit config with valid syntax. */
func TestValidateEditConfig_Create_Syntax_InvalidCharNEw_Negative(t *testing.T) {


	cfgData := []cvl.CVLEditConfigData{
		cvl.CVLEditConfigData{
			cvl.VALIDATE_ALL,
			cvl.OP_CREATE,
			"ACL_RULE|TestACL1jjjj|Rule1",
			map[string]string{
				"PACKET_ACTION":     "FORWARD",
				"IP_TYPE":	     "IPV4",
				"SRC_IP":            "10.1.1.1/32",
				"L4_SRC_PORT":       "1909",
				"IP_PROTOCOL":       "103",
				"DST_IP":            "20.2.2.2/32",
				"L4_DST_PORT_RANGE": "9000-12000",
			},
		},
	}

	cvSess, _ := cvl.ValidationSessOpen()

	cvlErrInfo, err := cvSess.ValidateEditConfig(cfgData)

	cvl.ValidationSessClose(cvSess)

	WriteToFile(fmt.Sprintf("\nCVL Error Info is  %v\n", cvlErrInfo))

	if err == cvl.CVL_SUCCESS {
		t.Errorf("Config Validation failed -- error details %v", cvlErrInfo)
	}

}

func TestValidateEditConfig_Create_Syntax_SpecialChar_Positive(t *testing.T) {
	depDataMap := map[string]interface{}{
		"ACL_TABLE": map[string]interface{} {
			"TestACL1": map[string]interface{} {
				"stage": "INGRESS",
				"type": "L3",
			},
		},
	}

	loadConfigDB(rclient, depDataMap)


	cfgData := []cvl.CVLEditConfigData{
		cvl.CVLEditConfigData{
			cvl.VALIDATE_ALL,
			cvl.OP_CREATE,
			"ACL_RULE|TestACL1|Rule@##",
			map[string]string{
				"PACKET_ACTION":     "FORWARD",
				"IP_TYPE":	     "IPV4",
				"SRC_IP":            "10.1.1.1/32",
				"L4_SRC_PORT":       "1909",
				"IP_PROTOCOL":       "103",
				"DST_IP":            "20.2.2.2/32",
				"L4_DST_PORT_RANGE": "9000-12000",
			},
		},
	}

	cvSessNew, _ := cvl.ValidationSessOpen()

	cvlErrInfo, err := cvSessNew.ValidateEditConfig(cfgData)

	cvl.ValidationSessClose(cvSessNew)

	if err != cvl.CVL_SUCCESS { //Should succeed
		t.Errorf("Config Validation failed -- error details %v", cvlErrInfo)
	}

	unloadConfigDB(rclient, depDataMap)

}

func TestValidateEditConfig_Create_Syntax_InvalidKeyName_Negative(t *testing.T) {

	cfgData := []cvl.CVLEditConfigData{
		cvl.CVLEditConfigData{
			cvl.VALIDATE_ALL,
			cvl.OP_CREATE,
			"AC&&***L_RULE|TestACL1|Rule1",
			map[string]string{
				"PACKET_ACTION":     "FORWARD",
				"IP_TYPE":	     "IPV4",
				"SRC_IP":            "10.1.1.1/32",
				"L4_SRC_PORT":       "1909",
				"IP_PROTOCOL":       "103",
				"DST_IP":            "20.2.2.2/32",
				"L4_DST_PORT_RANGE": "9000-12000",
			},
		},
	}

	cvSess, _ := cvl.ValidationSessOpen()

	cvlErrInfo, err := cvSess.ValidateEditConfig(cfgData)

	cvl.ValidationSessClose(cvSess)

	WriteToFile(fmt.Sprintf("\nCVL Error Info is  %v\n", cvlErrInfo))

	if err == cvl.CVL_SUCCESS {
		t.Errorf("Config Validation failed -- error details %v", cvlErrInfo)
	}

}

func TestValidateEditConfig_Create_Semantic_AdditionalInvalidNode_Negative(t *testing.T) {
	depDataMap := map[string]interface{}{
		"ACL_TABLE": map[string]interface{} {
			"TestACL1": map[string]interface{} {
				"stage": "INGRESS",
				"type": "L3",
			},
		},
	}

	loadConfigDB(rclient, depDataMap)

	cfgData := []cvl.CVLEditConfigData{
		cvl.CVLEditConfigData{
			cvl.VALIDATE_ALL,
			cvl.OP_CREATE,
			"ACL_RULE|TestACL1|Rule1",
			map[string]string{
				"PACKET_ACTION":     "FORWARD",
				"IP_TYPE":	     "IPV4",
				"SRC_IP":            "10.1.1.1/32",
				"L4_SRC_PORT":       "1909",
				"IP_PROTOCOL":       "103",
				"DST_IP":            "20.2.2.2/32",
				"L4_DST_PORT_RANGE": "9000-12000",
				"extra":             "shhs",
			},
		},
	}

	cvSess, _ := cvl.ValidationSessOpen()

	cvlErrInfo, err := cvSess.ValidateEditConfig(cfgData)

	cvl.ValidationSessClose(cvSess)

	WriteToFile(fmt.Sprintf("\nCVL Error Info is  %v\n", cvlErrInfo))

	if err == cvl.CVL_SUCCESS {
		t.Errorf("Config Validation failed -- error details %v", cvlErrInfo)
	}

	unloadConfigDB(rclient, depDataMap)
}

/*
func TestValidateEditConfig_Create_Semantic_MissingMandatoryNode_Negative(t *testing.T) {

	cfgData := []cvl.CVLEditConfigData{
		cvl.CVLEditConfigData{
			cvl.VALIDATE_ALL,
			cvl.OP_CREATE,
			"VXLAN_TUNNEL|Tunnel1",
			map[string]string{
				"NULL": "NULL",
			},
		},
	}

	cvSess, _ := cvl.ValidationSessOpen()

	cvlErrInfo, err := cvSess.ValidateEditConfig(cfgData)

	cvl.ValidationSessClose(cvSess)

	WriteToFile(fmt.Sprintf("\nCVL Error Info is  %v\n", cvlErrInfo))

	if err == cvl.CVL_SUCCESS {
		t.Errorf("Config Validation failed -- error details %v", cvlErrInfo)
	}
}
*/

func TestValidateEditConfig_Create_Syntax_Invalid_Negative(t *testing.T) {

	cfgData := []cvl.CVLEditConfigData{
		cvl.CVLEditConfigData{
			cvl.VALIDATE_ALL,
			cvl.OP_CREATE,
			"ACL_RULERule1",
			map[string]string{
				"PACKET_ACTION":     "FORWARD",
				"IP_TYPE":	     "IPV4",
				"SRC_IP":            "10.1.1.1/32",
				"L4_SRC_PORT":       "1909",
				"IP_PROTOCOL":       "103",
				"DST_IP":            "20.2.2.2/32",
				"L4_DST_PORT_RANGE": "9000-12000",
			},
		},
	}

	cvSess, _ := cvl.ValidationSessOpen()

	cvlErrInfo, err := cvSess.ValidateEditConfig(cfgData)

	cvl.ValidationSessClose(cvSess)

	WriteToFile(fmt.Sprintf("\nCVL Error Info is  %v\n", cvlErrInfo))

	if err == cvl.CVL_SUCCESS {
		t.Errorf("Config Validation failed -- error details %v", cvlErrInfo)
	}

}

func TestValidateEditConfig_Create_Syntax_IncompleteKey_Negative(t *testing.T) {

	cfgData := []cvl.CVLEditConfigData{
		cvl.CVLEditConfigData{
			cvl.VALIDATE_ALL,
			cvl.OP_CREATE,
			"ACL_RULE|Rule1",
			map[string]string{
				"PACKET_ACTION":     "FORWARD",
				"IP_TYPE":	     "IPV4",
				"SRC_IP":            "10.1.1.1/32",
				"L4_SRC_PORT":       "1909",
				"IP_PROTOCOL":       "103",
				"DST_IP":            "20.2.2.2/32",
				"L4_DST_PORT_RANGE": "9000-12000",
			},
		},
	}

	cvSess, _ := cvl.ValidationSessOpen()

	cvlErrInfo, err := cvSess.ValidateEditConfig(cfgData)

	cvl.ValidationSessClose(cvSess)

	WriteToFile(fmt.Sprintf("\nCVL Error Info is  %v\n", cvlErrInfo))

	if err == cvl.CVL_SUCCESS {
		t.Errorf("Config Validation failed -- error details %v", cvlErrInfo)
	}

}

func TestValidateEditConfig_Create_Syntax_InvalidKey_Negative(t *testing.T) {

	cfgData := []cvl.CVLEditConfigData{
		cvl.CVLEditConfigData{
			cvl.VALIDATE_ALL,
			cvl.OP_CREATE,
			"|Rule1",
			map[string]string{
				"PACKET_ACTION":     "FORWARD",
				"IP_TYPE":	     "IPV4",
				"SRC_IP":            "10.1.1.1/32",
				"L4_SRC_PORT":       "1909",
				"IP_PROTOCOL":       "103",
				"DST_IP":            "20.2.2.2/32",
				"L4_DST_PORT_RANGE": "9000-12000",
			},
		},
	}

	cvSess, _ := cvl.ValidationSessOpen()

	cvlErrInfo, err := cvSess.ValidateEditConfig(cfgData)

	cvl.ValidationSessClose(cvSess)

	WriteToFile(fmt.Sprintf("\nCVL Error Info is  %v\n", cvlErrInfo))

	if err == cvl.CVL_SUCCESS {
		t.Errorf("Config Validation failed -- error details %v", cvlErrInfo)
	}

}

/*
func TestValidateEditConfig_Update_Syntax_DependentData_Negative(t *testing.T) {

	cfgData := []cvl.CVLEditConfigData{
		cvl.CVLEditConfigData{
			cvl.VALIDATE_NONE,
			cvl.OP_NONE,
			"MIRROR_SESSION|everflow",
			map[string]string{
				"src_ip": "10.1.0.32",
				"dst_ip": "2.2.2.2",
			},
		},
		cvl.CVLEditConfigData{
			cvl.VALIDATE_ALL,
			cvl.OP_UPDATE,
			"ACL_RULE|MyACL11_ACL_IPV4|RULE_1",
			map[string]string{
				"MIRROR_ACTION": "everflow",
			},
		},
	}

	cvSess, _ := cvl.ValidationSessOpen()

	cvlErrObj, err := cvSess.ValidateEditConfig(cfgData)

	cvl.ValidationSessClose(cvSess)

	WriteToFile(fmt.Sprintf("\nCVL Error Info is  %v\n", cvlErrObj))

	if err == cvl.CVL_SUCCESS {
		t.Errorf("Config Validation failed -- error details %v", cvlErrObj)
	}

}

func TestValidateEditConfig_Create_Syntax_DependentData_Negative(t *testing.T) {

	cfgData := []cvl.CVLEditConfigData{
		cvl.CVLEditConfigData{
			cvl.VALIDATE_NONE,
			cvl.OP_NONE,
			"PORTCHANNEL|ch1",
			map[string]string{
				"admin_status": "up",
				"mtu":          "9100",
			},
		},
		cvl.CVLEditConfigData{
			cvl.VALIDATE_NONE,
			cvl.OP_NONE,
			"PORTCHANNEL|ch2",
			map[string]string{
				"admin_status": "up",
				"mtu":          "9100",
			},
		},
		cvl.CVLEditConfigData{
			cvl.VALIDATE_NONE,
			cvl.OP_NONE,
			"PORTCHANNEL_MEMBER|ch1|Ethernet4",
			map[string]string{},
		},
		cvl.CVLEditConfigData{
			cvl.VALIDATE_NONE,
			cvl.OP_NONE,
			"PORTCHANNEL_MEMBER|ch1|Ethernet8",
			map[string]string{},
		},
		cvl.CVLEditConfigData{
			cvl.VALIDATE_NONE,
			cvl.OP_NONE,
			"PORTCHANNEL_MEMBER|ch2|Ethernet12",
			map[string]string{},
		},
		cvl.CVLEditConfigData{
			cvl.VALIDATE_NONE,
			cvl.OP_NONE,
			"PORTCHANNEL_MEMBER|ch2|Ethernet16",
			map[string]string{},
		},
		cvl.CVLEditConfigData{
			cvl.VALIDATE_NONE,
			cvl.OP_NONE,
			"PORTCHANNEL_MEMBER|ch2|Ethernet20",
			map[string]string{},
		},
		cvl.CVLEditConfigData{
			cvl.VALIDATE_ALL,
			cvl.OP_CREATE,
			"VLAN|Vlan1001",
			map[string]string{
				"vlanid":   "102",
				"members@": "Ethernet24,ch1,Ethernet8",
			},
		},
	}

	cvSess, _ := cvl.ValidationSessOpen()

	cvlErrInfo, err := cvSess.ValidateEditConfig(cfgData)

	cvl.ValidationSessClose(cvSess)

	WriteToFile(fmt.Sprintf("\nCVL Error Info is  %v\n", cvlErrInfo))

	if err == cvl.CVL_SUCCESS {
		t.Errorf("Config Validation failed -- error details %v", cvlErrInfo)
	}

}
*/

func TestValidateEditConfig_Delete_Syntax_InvalidKey_Negative(t *testing.T) {

	cfgData := []cvl.CVLEditConfigData{
		cvl.CVLEditConfigData{
			cvl.VALIDATE_ALL,
			cvl.OP_DELETE,
			"|Rule1",
			map[string]string{
				"PACKET_ACTION":     "FORWARD",
				"IP_TYPE":	     "IPV4",
				"SRC_IP":            "10.1.1.1/32",
				"L4_SRC_PORT":       "1909",
				"IP_PROTOCOL":       "103",
				"DST_IP":            "20.2.2.2/32",
				"L4_DST_PORT_RANGE": "9000-12000",
			},
		},
	}

	cvSess, _ := cvl.ValidationSessOpen()

	cvlErrInfo, err := cvSess.ValidateEditConfig(cfgData)

	cvl.ValidationSessClose(cvSess)

	WriteToFile(fmt.Sprintf("\nCVL Error Info is  %v\n", cvlErrInfo))

	if err == cvl.CVL_SUCCESS {
		t.Errorf("Config Validation failed -- error details %v", cvlErrInfo)
	}

}

func TestValidateEditConfig_Update_Syntax_InvalidKey_Negative(t *testing.T) {

	cfgData := []cvl.CVLEditConfigData{
		cvl.CVLEditConfigData{
			cvl.VALIDATE_ALL,
			cvl.OP_UPDATE,
			"|Rule1",
			map[string]string{
				"PACKET_ACTION":     "FORWARD",
				"IP_TYPE":	     "IPV4",
				"SRC_IP":            "10.1.1.1/32",
				"L4_SRC_PORT":       "1909",
				"IP_PROTOCOL":       "103",
				"DST_IP":            "20.2.2.2/32",
				"L4_DST_PORT_RANGE": "9000-12000",
			},
		},
	}

	cvSess, _ := cvl.ValidationSessOpen()

	cvlErrInfo, err := cvSess.ValidateEditConfig(cfgData)

	cvl.ValidationSessClose(cvSess)

	WriteToFile(fmt.Sprintf("\nCVL Error Info is  %v\n", cvlErrInfo))

	if err == cvl.CVL_SUCCESS {
		t.Errorf("Config Validation failed -- error details %v", cvlErrInfo)
	}

}

func TestValidateEditConfig_Delete_InvalidKey_Negative(t *testing.T) {

	cfgData := []cvl.CVLEditConfigData{
		cvl.CVLEditConfigData{
			cvl.VALIDATE_ALL,
			cvl.OP_DELETE,
			"ACL_RULE|TestACL1:Rule1",
			map[string]string{
				"PACKET_ACTION":     "FORWARD",
				"IP_TYPE":	     "IPV4",
				"SRC_IP":            "10.1.1.1/32",
				"L4_SRC_PORT":       "1909",
				"IP_PROTOCOL":       "103",
				"DST_IP":            "20.2.2.2/32",
				"L4_DST_PORT_RANGE": "9000-12000",
			},
		},
	}

	cvSess, _ := cvl.ValidationSessOpen()

	cvlErrObj, err := cvSess.ValidateEditConfig(cfgData)

	cvl.ValidationSessClose(cvSess)

	WriteToFile(fmt.Sprintf("\nCVL Error Info is  %v\n", cvlErrObj))

	if err == cvl.CVL_SUCCESS {
		t.Errorf("Config Validation failed -- error details %v", cvlErrObj)
	}

}

func TestValidateEditConfig_Update_Semantic_Invalid_Key_Negative(t *testing.T) {

	cfgData := []cvl.CVLEditConfigData{
		cvl.CVLEditConfigData{
			cvl.VALIDATE_ALL,
			cvl.OP_UPDATE,
			"ACL_RULE|TestACL1Rule1",
			map[string]string{
				"PACKET_ACTION":     "FORWARD",
				"IP_TYPE":	     "IPV4",
				"SRC_IP":            "10.1.1.1/32",
				"L4_SRC_PORT":       "1909",
				"IP_PROTOCOL":       "103uuuu",
				"DST_IP":            "20.2.2.2/32",
				"L4_DST_PORT_RANGE": "9000-12000",
			},
		},
	}

	cvSess, _ := cvl.ValidationSessOpen()

	cvlErrInfo, err := cvSess.ValidateEditConfig(cfgData)

	cvl.ValidationSessClose(cvSess)
	WriteToFile(fmt.Sprintf("\nCVL Error Info is  %v\n", cvlErrInfo))

	if err == cvl.CVL_SUCCESS {
		t.Errorf("Config Validation failed -- error details %v", cvlErrInfo)
	}

}

func TestValidateEditConfig_Delete_Semantic_Positive(t *testing.T) {
	depDataMap := map[string]interface{}{
		"MIRROR_SESSION": map[string]interface{}{
			"everflow": map[string]interface{}{
				"src_ip": "10.1.0.32",
				"dst_ip": "2.2.2.2",
			},
		},
	}

	loadConfigDB(rclient, depDataMap)

	cfgData := []cvl.CVLEditConfigData{
		cvl.CVLEditConfigData{
			cvl.VALIDATE_ALL,
			cvl.OP_DELETE,
			"MIRROR_SESSION|everflow",
			map[string]string{},
		},
	}

	cvSess, _ := cvl.ValidationSessOpen()

	cvlErrInfo, err := cvSess.ValidateEditConfig(cfgData)

	cvl.ValidationSessClose(cvSess)

	if err != cvl.CVL_SUCCESS {
		t.Errorf("Config Validation failed -- error details %v", cvlErrInfo)
	}

	unloadConfigDB(rclient, depDataMap)

}

func TestValidateEditConfig_Delete_Semantic_KeyNotExisting_Negative(t *testing.T) {

	cfgData := []cvl.CVLEditConfigData{
		cvl.CVLEditConfigData{
			cvl.VALIDATE_ALL,
			cvl.OP_DELETE,
			"MIRROR_SESSION|everflow0",
			map[string]string{},
		},
	}

	cvSess, _ := cvl.ValidationSessOpen()

	cvlErrInfo, err := cvSess.ValidateEditConfig(cfgData)

	cvl.ValidationSessClose(cvSess)

	WriteToFile(fmt.Sprintf("\nCVL Error Info is  %v\n", cvlErrInfo))

	if err == cvl.CVL_SUCCESS {
		t.Errorf("Config Validation failed -- error details %v", cvlErrInfo)
	}

}

func TestValidateEditConfig_Update_Semantic_MissingKey_Negative(t *testing.T) {

	cfgData := []cvl.CVLEditConfigData{
		cvl.CVLEditConfigData{
			cvl.VALIDATE_ALL,
			cvl.OP_UPDATE,
			"ACL_RULE|TestACL177|Rule1",
			map[string]string{
				"MIRROR_ACTION": "everflow",
			},
		},
	}

	cvSess, _ := cvl.ValidationSessOpen()

	cvlErrInfo, err := cvSess.ValidateEditConfig(cfgData)

	cvl.ValidationSessClose(cvSess)

	WriteToFile(fmt.Sprintf("\nCVL Error Info is  %v\n", cvlErrInfo))

	if err == cvl.CVL_SUCCESS {
		t.Errorf("Config Validation failed -- error details %v", cvlErrInfo)
	}

}

func TestValidateEditConfig_Create_Duplicate_Key_Negative(t *testing.T) {
	depDataMap := map[string]interface{}{
		"ACL_TABLE": map[string]interface{} {
			"TestACL100": map[string]interface{} {
				"stage": "INGRESS",
				"type": "L3",
			},
		},
	}

	//Load same key in DB
	loadConfigDB(rclient, depDataMap)

	cfgData := []cvl.CVLEditConfigData{
		cvl.CVLEditConfigData{
			cvl.VALIDATE_ALL,
			cvl.OP_CREATE,
			"ACL_TABLE|TestACL100",
			map[string]string{
				"stage": "INGRESS",
				"type":  "L3",
			},
		},
	}

	cvSess, _ := cvl.ValidationSessOpen()

	cvlErrInfo, retCode := cvSess.ValidateEditConfig(cfgData)

	cvl.ValidationSessClose(cvSess)
	WriteToFile(fmt.Sprintf("\nCVL Error Info is  %v\n", cvlErrInfo))

	if retCode == cvl.CVL_SUCCESS {
		t.Errorf("Config Validation failed -- error details %v", cvlErrInfo)
	}

	unloadConfigDB(rclient, depDataMap)
}

/* API to test edit config with valid syntax. */
func TestValidateEditConfig_Update_Semantic_Positive(t *testing.T) {

	// Create ACL Table.
	fileName := "testdata/create_acl_table.json"
	aclTableMapByte, err := ioutil.ReadFile(fileName)
	if err != nil {
		fmt.Printf("read file %v err: %v", fileName, err)
	}

	mpi_acl_table_map := loadConfig("", aclTableMapByte)
	loadConfigDB(rclient, mpi_acl_table_map)

	cfgData := []cvl.CVLEditConfigData{
		cvl.CVLEditConfigData{
			cvl.VALIDATE_ALL,
			cvl.OP_UPDATE,
			"ACL_TABLE|TestACL1",
			map[string]string{
				"stage": "INGRESS",
				"type":  "MIRROR",
			},
		},
	}

	cvSess, _ := cvl.ValidationSessOpen()

	cvlErrInfo, retCode := cvSess.ValidateEditConfig(cfgData)

	cvl.ValidationSessClose(cvSess)

	if retCode != cvl.CVL_SUCCESS {
		t.Errorf("Config Validation failed -- error details %v", cvlErrInfo)
	}

	unloadConfigDB(rclient, mpi_acl_table_map)

}

/* API to test edit config with valid syntax. */
func TestValidateConfig_Semantic_Vlan_Negative(t *testing.T) {

	cvSess, _ := cvl.ValidationSessOpen()

	jsonData := `{
                        "VLAN": {
                                "Vlan100": {
                                        "members": [
                                        "Ethernet44",
                                        "Ethernet64"
                                        ],
                                        "vlanid": "107"
                                }
                        }
                }`

	err := cvSess.ValidateConfig(jsonData)

	if err == cvl.CVL_SUCCESS { //Expected semantic failure
		t.Errorf("Config Validation failed -- error details.")
	}

	cvl.ValidationSessClose(cvSess)
}

func TestValidateEditConfig_Update_Syntax_DependentData_Redis_Positive(t *testing.T) {

	// Create ACL Table.
	fileName := "testdata/create_acl_table13.json"
	aclTableMapByte, err := ioutil.ReadFile(fileName)
	if err != nil {
		fmt.Printf("read file %v err: %v", fileName, err)
	}

	mpi_acl_table_map := loadConfig("", aclTableMapByte)
	loadConfigDB(rclient, mpi_acl_table_map)

	// Create ACL Rule.
	fileName = "testdata/acl_rule.json"
	aclTableMapRule, err := ioutil.ReadFile(fileName)
	if err != nil {
		fmt.Printf("read file %v err: %v", fileName, err)
	}

	mpi_acl_table_rule := loadConfig("", aclTableMapRule)
	loadConfigDB(rclient, mpi_acl_table_rule)

	depDataMap := map[string]interface{}{
		"MIRROR_SESSION": map[string]interface{}{
			"everflow2": map[string]interface{}{
				"src_ip": "10.1.0.32",
				"dst_ip": "2.2.2.2",
			},
		},
	}

	loadConfigDB(rclient, depDataMap)

	/* ACL and Rule name pre-created . */
	cfgData := []cvl.CVLEditConfigData{
		cvl.CVLEditConfigData{
			cvl.VALIDATE_ALL,
			cvl.OP_UPDATE,
			"ACL_RULE|TestACL13|Rule1",
			map[string]string{
				"MIRROR_ACTION": "everflow2",
			},
		},
	}

	cvSess, _ := cvl.ValidationSessOpen()

	cvlErrInfo, retCode := cvSess.ValidateEditConfig(cfgData)

	cvl.ValidationSessClose(cvSess)

	if retCode != cvl.CVL_SUCCESS {
		t.Errorf("Config Validation failed -- error details %v", cvlErrInfo)
	}

	unloadConfigDB(rclient, mpi_acl_table_map)
	unloadConfigDB(rclient, mpi_acl_table_rule)
	unloadConfigDB(rclient, depDataMap)

}

func TestValidateEditConfig_Update_Syntax_DependentData_Invalid_Op_Seq(t *testing.T) {

	/* ACL and Rule name pre-created . */
	cfgData := []cvl.CVLEditConfigData{
		cvl.CVLEditConfigData{
			cvl.VALIDATE_NONE,
			cvl.OP_CREATE,
			"ACL_TABLE|TestACL1",
			map[string]string{
				"stage": "INGRESS",
				"type":  "MIRROR",
			},
		},
		cvl.CVLEditConfigData{
			cvl.VALIDATE_NONE,
			cvl.OP_CREATE,
			"ACL_RULE|TestACL1|Rule1",
			map[string]string{
				"PACKET_ACTION":     "FORWARD",
				"IP_TYPE":	     "IPV4",
				"SRC_IP":            "10.1.1.1/32",
				"L4_SRC_PORT":       "1909",
				"IP_PROTOCOL":       "103",
				"DST_IP":            "20.2.2.2/32",
				"L4_DST_PORT_RANGE": "9000-12000",
			},
		},
		cvl.CVLEditConfigData{
			cvl.VALIDATE_ALL,
			cvl.OP_UPDATE,
			"ACL_RULE|TestACL1|Rule1",
			map[string]string{
				"PACKET_ACTION": "DROP",
				"L4_SRC_PORT":   "781",
			},
		},
	}

	cvSess, _ := cvl.ValidationSessOpen()

	cvlErrInfo, err := cvSess.ValidateEditConfig(cfgData)

	cvl.ValidationSessClose(cvSess)

	if err == cvl.CVL_SUCCESS { //Validation should fail
		t.Errorf("Config Validation failed -- error details %v", cvlErrInfo)
	}

}

func TestValidateEditConfig_Update_Syntax_DependentData_Redis_Negative(t *testing.T) {

	/* ACL does not exist.*/
	cfgData := []cvl.CVLEditConfigData{
		cvl.CVLEditConfigData{
			cvl.VALIDATE_ALL,
			cvl.OP_UPDATE,
			"ACL_RULE|TestACL1|Rule1",
			map[string]string{
				"MIRROR_ACTION": "everflow0",
			},
		},
	}

	cvSess, _ := cvl.ValidationSessOpen()

	cvlErrInfo, err := cvSess.ValidateEditConfig(cfgData)

	cvl.ValidationSessClose(cvSess)

	WriteToFile(fmt.Sprintf("\nCVL Error Info is  %v\n", cvlErrInfo))

	if err == cvl.CVL_SUCCESS {
		t.Errorf("Config Validation failed -- error details %v", cvlErrInfo)
	}

}

/* Create with User provided dependent data. */
func TestValidateEditConfig_Create_Syntax_DependentData_Redis_Positive(t *testing.T) {

	/* ACL and Rule name pre-created . */
	cfgData := []cvl.CVLEditConfigData{
		cvl.CVLEditConfigData{
			cvl.VALIDATE_ALL,
			cvl.OP_CREATE,
			"ACL_TABLE|TestACL22",
			map[string]string{
				"stage": "INGRESS",
				"type":  "MIRROR",
			},
		},
	}

	cvSess, _ := cvl.ValidationSessOpen()

	cvlErrInfo, err := cvSess.ValidateEditConfig(cfgData)

	if err != cvl.CVL_SUCCESS {
		t.Errorf("Config Validation failed -- error details %v", cvlErrInfo)
	}

	cfgData = []cvl.CVLEditConfigData{
		cvl.CVLEditConfigData{
			cvl.VALIDATE_ALL,
			cvl.OP_CREATE,
			"ACL_RULE|TestACL22|Rule1",
			map[string]string{
				"PACKET_ACTION":     "FORWARD",
				"IP_TYPE":	     "IPV4",
				"SRC_IP":            "10.1.1.1/32",
				"L4_SRC_PORT":       "1909",
				"IP_PROTOCOL":       "103",
				"DST_IP":            "20.2.2.2/32",
				"L4_DST_PORT_RANGE": "9000-12000",
			},
		},
	}

	cvlErrInfo, err = cvSess.ValidateEditConfig(cfgData)

	cvl.ValidationSessClose(cvSess)

	if err != cvl.CVL_SUCCESS {
		t.Errorf("Config Validation failed -- error details %v", cvlErrInfo)
	}
}

/* Delete Non-Existing Key.*/
func TestValidateEditConfig_Delete_Semantic_ACLTableReference_Negative(t *testing.T) {

	cfgData := []cvl.CVLEditConfigData{
		cvl.CVLEditConfigData{
			cvl.VALIDATE_ALL,
			cvl.OP_DELETE,
			"ACL_RULE|MyACLTest_ACL_IPV4|Test_1",
			map[string]string{},
		},
	}

	cvSess, _ := cvl.ValidationSessOpen()

	cvlErrInfo, err := cvSess.ValidateEditConfig(cfgData)

	cvl.ValidationSessClose(cvSess)

	WriteToFile(fmt.Sprintf("\nCVL Error Info is  %v\n", cvlErrInfo))

	if err == cvl.CVL_SUCCESS {
		t.Errorf("Config Validation failed -- error details %v", cvlErrInfo)
	}

}

func TestValidateEditConfig_Create_Dependent_CacheData(t *testing.T) {

	cvSess, _ := cvl.ValidationSessOpen()

	//Create ACL rule
	cfgDataAcl := []cvl.CVLEditConfigData{
		cvl.CVLEditConfigData{
			cvl.VALIDATE_ALL,
			cvl.OP_CREATE,
			"ACL_TABLE|TestACL14",
			map[string]string{
				"stage": "INGRESS",
				"type":  "MIRROR",
			},
		},
	}

	cvlErrInfo, err1 := cvSess.ValidateEditConfig(cfgDataAcl)

	//Create ACL rule
	cfgDataRule := []cvl.CVLEditConfigData{
		cvl.CVLEditConfigData{
			cvl.VALIDATE_ALL,
			cvl.OP_CREATE,
			"ACL_RULE|TestACL14|Rule1",
			map[string]string{
				"PACKET_ACTION":     "FORWARD",
				"IP_TYPE":	     "IPV4",
				"SRC_IP":            "10.1.1.1/32",
				"L4_SRC_PORT":       "1909",
				"IP_PROTOCOL":       "103",
				"DST_IP":            "20.2.2.2/32",
				"L4_DST_PORT_RANGE": "9000-12000",
			},
		},
	}

	cvlErrInfo, err2 := cvSess.ValidateEditConfig(cfgDataRule)

	if err1 != cvl.CVL_SUCCESS || err2 != cvl.CVL_SUCCESS {
		t.Errorf("Config Validation failed -- error details %v", cvlErrInfo)
	}
	cvl.ValidationSessClose(cvSess)
}

func TestValidateEditConfig_Create_DepData_In_MultiSess(t *testing.T) {

	//Create ACL rule - Session 1
	cvSess, _ := cvl.ValidationSessOpen()
	cfgDataAcl := []cvl.CVLEditConfigData{
		cvl.CVLEditConfigData{
			cvl.VALIDATE_ALL,
			cvl.OP_CREATE,
			"ACL_TABLE|TestACL16",
			map[string]string{
				"stage": "INGRESS",
				"type":  "MIRROR",
			},
		},
	}

	cvlErrInfo, err1 := cvSess.ValidateEditConfig(cfgDataAcl)

	cvl.ValidationSessClose(cvSess)

	//Create ACL rule - Session 2, validation should fail
	cvSess, _ = cvl.ValidationSessOpen()
	cfgDataRule := []cvl.CVLEditConfigData{
		cvl.CVLEditConfigData{
			cvl.VALIDATE_ALL,
			cvl.OP_CREATE,
			"ACL_RULE|TestACL16|Rule1",
			map[string]string{
				"PACKET_ACTION":     "FORWARD",
				"IP_TYPE":	     "IPV4",
				"SRC_IP":            "10.1.1.1/32",
				"L4_SRC_PORT":       "1909",
				"IP_PROTOCOL":       "103",
				"DST_IP":            "20.2.2.2/32",
				"L4_DST_PORT_RANGE": "9000-12000",
			},
		},
	}

	_, err2 := cvSess.ValidateEditConfig(cfgDataRule)


	cvl.ValidationSessClose(cvSess)

	if err1 != cvl.CVL_SUCCESS || err2 == cvl.CVL_SUCCESS {
		t.Errorf("Config Validation failed -- error details %v", cvlErrInfo)
	}

}

func TestValidateEditConfig_Create_DepData_From_Redis_Negative11(t *testing.T) {

	depDataMap := map[string]interface{}{
		"ACL_TABLE": map[string]interface{}{
			"TestACL1": map[string]interface{}{
				"stage": "INGRESS",
				"type":  "MIRROR",
			},
		},
	}

	loadConfigDB(rclient, depDataMap)

	//Create ACL rule - Session 2
	cvSess, _ := cvl.ValidationSessOpen()
	cfgDataRule := []cvl.CVLEditConfigData{
		cvl.CVLEditConfigData{
			cvl.VALIDATE_ALL,
			cvl.OP_CREATE,
			"ACL_RULE|TestACL188|Rule1",
			map[string]string{
				"PACKET_ACTION":     "FORWARD",
				"IP_TYPE":	     "IPV4",
				"SRC_IP":            "10.1.1.1/32",
				"L4_SRC_PORT":       "1909",
				"IP_PROTOCOL":       "103",
				"DST_IP":            "20.2.2.2/32",
				"L4_DST_PORT_RANGE": "9000-12000",
			},
		},
	}

	cvlErrInfo, err := cvSess.ValidateEditConfig(cfgDataRule)

	WriteToFile(fmt.Sprintf("\nCVL Error Info is  %v\n", cvlErrInfo))


	cvl.ValidationSessClose(cvSess)

	if err == cvl.CVL_SUCCESS {
		t.Errorf("Config Validation failed -- error details %v", cvlErrInfo)
	}

	unloadConfigDB(rclient, depDataMap)
}


func TestValidateEditConfig_Create_DepData_From_Redis(t *testing.T) {

	depDataMap := map[string]interface{}{
		"ACL_TABLE": map[string]interface{}{
			"TestACL1": map[string]interface{}{
				"stage": "INGRESS",
				"type":  "MIRROR",
			},
		},
	}

	loadConfigDB(rclient, depDataMap)

	//Create ACL rule - Session 2
	cvSess, _ := cvl.ValidationSessOpen()
	cfgDataRule := []cvl.CVLEditConfigData{
		cvl.CVLEditConfigData{
			cvl.VALIDATE_ALL,
			cvl.OP_CREATE,
			"ACL_RULE|TestACL1|Rule1",
			map[string]string{
				"PACKET_ACTION":     "FORWARD",
				"IP_TYPE":	     "IPV4",
				"SRC_IP":            "10.1.1.1/32",
				"L4_SRC_PORT":       "1909",
				"IP_PROTOCOL":       "103",
				"DST_IP":            "20.2.2.2/32",
				"L4_DST_PORT_RANGE": "9000-12000",
			},
		},
	}


	cvlErrInfo, err := cvSess.ValidateEditConfig(cfgDataRule)

	cvl.ValidationSessClose(cvSess)

	if err != cvl.CVL_SUCCESS {
		t.Errorf("Config Validation failed -- error details %v", cvlErrInfo)
	}

	unloadConfigDB(rclient, depDataMap)
}

func TestValidateEditConfig_Create_Syntax_ErrAppTag_In_Range_Negative(t *testing.T) {

	cfgData := []cvl.CVLEditConfigData{
		cvl.CVLEditConfigData{
			cvl.VALIDATE_ALL,
			cvl.OP_CREATE,
			"VLAN|Vlan701",
			map[string]string{
				"vlanid":   "7001",
			},
		},
	}

	cvSess, _ := cvl.ValidationSessOpen()

	cvlErrInfo, retCode := cvSess.ValidateEditConfig(cfgData)

	cvl.ValidationSessClose(cvSess)

	WriteToFile(fmt.Sprintf("\nCVL Error Info is  %v\n", cvlErrInfo))

	/* Compare expected error details and error tag. */
	if compareErrorDetails(cvlErrInfo, cvl.CVL_SYNTAX_ERROR, "vlanid-invalid", "") != true {
		t.Errorf("Config Validation failed -- error details %v %v", cvlErrInfo, retCode)
	}

}

func TestValidateEditConfig_Create_Syntax_ErrAppTag_In_Length_Negative(t *testing.T) {

	cfgData := []cvl.CVLEditConfigData{
		cvl.CVLEditConfigData{
			cvl.VALIDATE_ALL,
			cvl.OP_CREATE,
			"ACL_TABLE|TestACL1",
			map[string]string{
				"stage": "INGRESS",
				"type":  "MIRROR",
				"policy_desc": "A12345678901234567890123456789012345678901234567890123456789012345678901234567890123456789012345678901234567890123456789012345678901234567890123456789012345678901234567890123456789012345678901234567890123456789012345678901234567890123456789012345678901234567890",
			},
		},
	}

	cvSess, _ := cvl.ValidationSessOpen()

	cvlErrInfo, retCode := cvSess.ValidateEditConfig(cfgData)

	cvl.ValidationSessClose(cvSess)

	WriteToFile(fmt.Sprintf("\nCVL Error Info is  %v\n", cvlErrInfo))

	/* Compare expected error details and error tag. */
	if compareErrorDetails(cvlErrInfo, cvl.CVL_SYNTAX_ERROR, "policy-desc-invalid-length", "") != true {
		t.Errorf("Config Validation failed -- error details %v %v", cvlErrInfo, retCode)
	}

}

func TestValidateEditConfig_Create_Syntax_ErrAppTag_In_Pattern_Negative(t *testing.T) {

	cfgData := []cvl.CVLEditConfigData{
		cvl.CVLEditConfigData{
			cvl.VALIDATE_ALL,
			cvl.OP_CREATE,
			"VLAN|Vlan5001",
			map[string]string{
				"vlanid":   "102",
			},
		},
	}

	cvSess, _ := cvl.ValidationSessOpen()

	cvlErrInfo, retCode := cvSess.ValidateEditConfig(cfgData)

	cvl.ValidationSessClose(cvSess)

	WriteToFile(fmt.Sprintf("\nCVL Error Info is  %v\n", cvlErrInfo))

	/* Compare expected error details and error tag. */
	if compareErrorDetails(cvlErrInfo, cvl.CVL_SYNTAX_ERROR, "vlan-name-invalid", "") != true {
		t.Errorf("Config Validation failed -- error details %v %v", cvlErrInfo, retCode)
	}

}

<<<<<<< HEAD
=======
func TestValidateEditConfig_Create_ErrAppTag_In_Must_Negative(t *testing.T) {

	cfgData := []cvl.CVLEditConfigData{
		cvl.CVLEditConfigData{
			cvl.VALIDATE_ALL,
			cvl.OP_CREATE,
			"VLAN|Vlan1001",
			map[string]string{
				"vlanid":   "102",
				"members@": "Ethernet24,Ethernet8",
			},
		},
	}

	cvSess, _ := cvl.ValidationSessOpen()

	cvlErrInfo, retCode := cvSess.ValidateEditConfig(cfgData)

	cvl.ValidationSessClose(cvSess)

	WriteToFile(fmt.Sprintf("\nCVL Error Info is  %v\n", cvlErrInfo))

	/* Compare expected error details and error tag. */
	if compareErrorDetails(cvlErrInfo, cvl.CVL_SEMANTIC_ERROR ,"vlan-invalid", "") != true {
		t.Errorf("Config Validation failed -- error details %v %v", cvlErrInfo, retCode)
	}

}

>>>>>>> 4aa08997
/* API to test edit config with valid syntax. */
func TestValidateEditConfig_Create_Syntax_InValid_FieldValue(t *testing.T) {

	cfgData := []cvl.CVLEditConfigData{
		cvl.CVLEditConfigData{
			cvl.VALIDATE_NONE,
			cvl.OP_UPDATE,
			"ACL_TABLE|TestACL1",
			map[string]string{
				"stage": "INGRESS",
				"type":  "MIRROR",
			},
		},
		cvl.CVLEditConfigData{
			cvl.VALIDATE_NONE,
			cvl.OP_CREATE,
			"ACL_RULE|TestACL1|Rule1",
			map[string]string{
				"PACKET_ACTION":     "FORWARD",
				"IP_TYPE":	     "IPV4",
				"SRC_IP":            "10.1.1.1/32",
				"L4_SRC_PORT":       "1909",
				"IP_PROTOCOL":       "103",
				"DST_IP":            "20.2.2.2/32",
				"L4_DST_PORT_RANGE": "9000-12000",
			},
		},
		cvl.CVLEditConfigData{
			cvl.VALIDATE_ALL,
			cvl.OP_DELETE,
			"ACL_RULE|TestACL1",
			map[string]string{},
		},
	}

	cvSess, _ := cvl.ValidationSessOpen()

	cvlErrInfo, retCode := cvSess.ValidateEditConfig(cfgData)

	cvl.ValidationSessClose(cvSess)

	WriteToFile(fmt.Sprintf("\nCVL Error Info is  %v\n", cvlErrInfo))

	if retCode == cvl.CVL_SUCCESS {
		t.Errorf("Config Validation failed -- error details %v", cvlErrInfo)
	}
}

/*
//EditConfig(Create) with dependent data from redis
func TestValidateEditConfig_Create_DepData_From_Redis_Negative(t *testing.T) {

	depDataMap := map[string]interface{} {
		"ACL_TABLE" : map[string]interface{} {
			"TestACL1": map[string] interface{} {
				"stage": "INGRESS",
				"type": "MIRROR",
			},
		},
	}

	loadConfigDB(rclient, depDataMap)

	cfgDataRule := []cvl.CVLEditConfigData {
		cvl.CVLEditConfigData {
			cvl.VALIDATE_ALL,
			cvl.OP_CREATE,
			"ACL_RULE|TestACL2|Rule1",
			map[string]string {
				"PACKET_ACTION": "FORWARD",
				"IP_TYPE":	     "IPV4",
				"SRC_IP": "10.1.1.1/32",
				"L4_SRC_PORT": "1909",
				"IP_PROTOCOL": "103",
				"DST_IP": "20.2.2.2/32",
				"L4_DST_PORT_RANGE": "9000-12000",
			},
		},
	}

	cvSess, _ := cvl.ValidationSessOpen()

	cvlErrInfo, err := cvSess.ValidateEditConfig(cfgDataRule)

	cvl.ValidationSessClose(cvSess)

	WriteToFile(fmt.Sprintf("\nCVL Error Info is  %v\n", cvlErrInfo))

	if err == cvl.CVL_SUCCESS { //should not succeed
		t.Errorf("Config Validation should fail.")
	}

	unloadConfigDB(rclient, depDataMap)
}
*/

//EditConfig(Delete) deleting entry already used by other table as leafref
func TestValidateEditConfig_Delete_Dep_Leafref_Negative(t *testing.T) {
	depDataMap := map[string]interface{} {
		"ACL_TABLE" : map[string]interface{} {
			"TestACL1": map[string] interface{} {
				"stage": "INGRESS",
				"type": "L3",
			},
		},
		"ACL_RULE": map[string]interface{} {
			"TestACL1|Rule1": map[string] interface{} {
				"PACKET_ACTION": "FORWARD",
				"IP_TYPE":	     "IPV4",
				"SRC_IP": "10.1.1.1/32",
				"L4_SRC_PORT": "1909",
				"IP_PROTOCOL": "103",
				"DST_IP": "20.2.2.2/32",
				"L4_DST_PORT_RANGE": "9000-12000",
			},
		},
	}

	//Prepare data in Redis
	loadConfigDB(rclient, depDataMap)

	cfgDataVlan := []cvl.CVLEditConfigData {
		cvl.CVLEditConfigData {
			cvl.VALIDATE_ALL,
			cvl.OP_DELETE,
			"ACL_TABLE|TestACL1",
			map[string]string {
			},
		},
	}

	cvSess, _ := cvl.ValidationSessOpen()

	cvlErrInfo, err := cvSess.ValidateEditConfig(cfgDataVlan)

	cvl.ValidationSessClose(cvSess)

	WriteToFile(fmt.Sprintf("\nCVL Error Info is  %v\n", cvlErrInfo))

	if err == cvl.CVL_SUCCESS { //should be semantic failure
		t.Errorf("Config Validation failed.")
	}

	unloadConfigDB(rclient, depDataMap)
}

<<<<<<< HEAD
=======
//EditConfig(Create) with chained leafref from redis
func TestValidateEditConfig_Create_Chained_Leafref_DepData_Negative(t *testing.T) {
	depDataMap := map[string]interface{} {
		"PORT" : map[string]interface{} {
			"Ethernet3" : map[string]interface{} {
				"alias":"hundredGigE1",
				"lanes": "81,82,83,84",
				"mtu": "9100",
				"index": "3",
			},
			"Ethernet5" : map[string]interface{} {
				"alias":"hundredGigE1",
				"lanes": "85,86,87,89",
				"mtu": "9100",
				"index": "5",
			},
		},
	}

	//Prepare data in Redis
	loadConfigDB(rclient, depDataMap)

	cfgDataAclRule := []cvl.CVLEditConfigData {
		cvl.CVLEditConfigData {
			cvl.VALIDATE_ALL,
			cvl.OP_CREATE,
			"ACL_TABLE|TestACL1",
			map[string]string {
				"stage": "INGRESS",
				"type": "L3",
				"ports@":"Ethernet2",
			},
		},
		cvl.CVLEditConfigData {
			cvl.VALIDATE_ALL,
			cvl.OP_CREATE,
			"ACL_RULE|TestACL1|Rule1",
			map[string]string {
				"PACKET_ACTION": "FORWARD",
				"IP_TYPE":	 "IPV4",
				"SRC_IP": "10.1.1.1/32",
				"L4_SRC_PORT": "1909",
				"IP_PROTOCOL": "103",
				"DST_IP": "20.2.2.2/32",
				"L4_DST_PORT_RANGE": "9000-12000",
			},
		},
	}

	cvSess, _ := cvl.ValidationSessOpen()

	_, err := cvSess.ValidateEditConfig(cfgDataAclRule)

	 cvl.ValidationSessClose(cvSess)

	if err == cvl.CVL_SUCCESS { //should not succeed
		t.Errorf("Config Validation failed.")
	}

	unloadConfigDB(rclient, depDataMap)
}
>>>>>>> 4aa08997
func TestValidateEditConfig_Create_Syntax_InvalidVlanRange_Negative(t *testing.T) {

        cfgData := []cvl.CVLEditConfigData{
                cvl.CVLEditConfigData{
                        cvl.VALIDATE_ALL,
                        cvl.OP_CREATE,
                        "VLAN|Vlan5002",
                        map[string]string{
                                "vlanid":   "6002",
                        },
                },
        }

	cvSess, _ := cvl.ValidationSessOpen()

	cvlErrInfo, retCode := cvSess.ValidateEditConfig(cfgData)

	cvl.ValidationSessClose(cvSess)

	WriteToFile(fmt.Sprintf("\nCVL Error Info is  %v\n", cvlErrInfo))

	if retCode == cvl.CVL_SUCCESS { //should not succeed
		t.Errorf("Config Validation failed with details %v.", cvlErrInfo)
        }

}

//Test Initialize() API
func TestLogging(t *testing.T) {
        ret := cvl.Initialize()
        str := "Testing"
        cvl.CVL_LOG(INFO ,"This is Info Log %s", str)
        cvl.CVL_LOG(WARNING,"This is Warning Log %s", str)
        cvl.CVL_LOG(ERROR ,"This is Error Log %s", str)
        cvl.CVL_LOG(INFO_API ,"This is Info API %s", str)
        cvl.CVL_LOG(INFO_TRACE ,"This is Info Trace %s", str)
        cvl.CVL_LOG(INFO_DEBUG ,"This is Info Debug %s", str)
        cvl.CVL_LOG(INFO_DATA ,"This is Info Data %s", str)
        cvl.CVL_LOG(INFO_DETAIL ,"This is Info Detail %s", str)
        cvl.CVL_LOG(INFO_ALL ,"This is Info all %s", str)

        if (ret != cvl.CVL_SUCCESS) {
                t.Errorf("CVl initialization failed")
        }

        cvl.Finish()

	//Initialize again for other test cases to run
	cvl.Initialize()
}

func TestValidateEditConfig_DepData_Through_Cache(t *testing.T) {
	depDataMap := map[string]interface{} {
		"PORT" : map[string]interface{} {
			"Ethernet3" : map[string]interface{} {
				"alias":"hundredGigE1",
				"lanes": "81,82,83,84",
				"mtu": "9100",
			},
			"Ethernet5" : map[string]interface{} {
				"alias":"hundredGigE1",
				"lanes": "85,86,87,89",
				"mtu": "9100",
			},
		},
	}

	//Prepare data in Redis
	loadConfigDB(rclient, depDataMap)

	//Modify entry
	modDepDataMap := map[string]interface{} {
		"PORT" : map[string]interface{} {
			"Ethernet3" : map[string]interface{} {
				"mtu": "9200",
			},
		},
	}

	loadConfigDB(rclient, modDepDataMap)

	cfgDataAclRule :=  []cvl.CVLEditConfigData {
		cvl.CVLEditConfigData {
			cvl.VALIDATE_ALL,
			cvl.OP_CREATE,
			"ACL_TABLE|TestACL1",
			map[string]string {
				"stage": "INGRESS",
				"type": "L3",
				"ports@":"Ethernet3,Ethernet5",
			},
		},
	}

	cvSess, _ := cvl.ValidationSessOpen()

	_, err := cvSess.ValidateEditConfig(cfgDataAclRule)

	cvl.ValidationSessClose(cvSess)

	if err != cvl.CVL_SUCCESS { //should succeed
		t.Errorf("Config Validation failed.")
	}

	unloadConfigDB(rclient, depDataMap)
	unloadConfigDB(rclient, modDepDataMap)
}

/* Delete field for an existing key.*/
func TestValidateEditConfig_Delete_Single_Field_Positive(t *testing.T) {

	depDataMap := map[string]interface{} {
		"ACL_TABLE" : map[string]interface{} {
			"TestACL1": map[string] interface{} {
				"stage": "INGRESS",
				"type": "L3",
				"policy_desc":"Test ACL desc",
			},
		},
	}

	//Prepare data in Redis
	loadConfigDB(rclient, depDataMap)

	cfgData := []cvl.CVLEditConfigData{
		cvl.CVLEditConfigData{
			cvl.VALIDATE_ALL,
			cvl.OP_DELETE,
			"ACL_TABLE|TestACL1",
			map[string]string{
				"policy_desc":"Test ACL desc",
			},
		},
	}

	cvSess, _ := cvl.ValidationSessOpen()

	cvlErrInfo, err := cvSess.ValidateEditConfig(cfgData)

	cvl.ValidationSessClose(cvSess)

	if err != cvl.CVL_SUCCESS {
		t.Errorf("Config Validation failed -- error details %v", cvlErrInfo)
	}

	unloadConfigDB(rclient, depDataMap)
}

func TestValidateEditConfig_Create_Dscp_To_Tc_Map(t *testing.T) {
	cfgData := []cvl.CVLEditConfigData {
		cvl.CVLEditConfigData {
			cvl.VALIDATE_ALL,
			cvl.OP_CREATE,
			"DSCP_TO_TC_MAP|AZURE",
			map[string]string {
				"1": "7",
				"2": "8",
				"3": "9",
			},
		},
	}

	cvSess, _ := cvl.ValidationSessOpen()
	cvlErrInfo, err := cvSess.ValidateEditConfig(cfgData)
	cvl.ValidationSessClose(cvSess)
	if err != cvl.CVL_SUCCESS {
		t.Errorf("Config Validation failed -- error details %v", cvlErrInfo)
	}
}

func TestValidateConfig_Repeated_Keys_Positive(t *testing.T) {
	jsonData := `{
		"WRED_PROFILE": {
			"AZURE_LOSSLESS": {
				"red_max_threshold": "312000",
				"wred_green_enable": "true",
				"ecn": "ecn_all",
				"green_min_threshold": "104000",
				"red_min_threshold": "104000",
				"wred_yellow_enable": "true",
				"yellow_min_threshold": "104000",
				"wred_red_enable": "true",
				"yellow_max_threshold": "312000",
				"green_max_threshold": "312000"
			}
		},
		"SCHEDULER": {
			"scheduler.0": {
				"type": "DWRR",
				"weight": "25"
			},
			"scheduler.1": {
				"type": "DWRR",
				"weight": "30"
			},
			"scheduler.2": {
				"type": "DWRR",
				"weight": "20"
			}
		},
		"QUEUE": {
			"Ethernet0,Ethernet4,Ethernet8,Ethernet12,Ethernet16,Ethernet20,Ethernet24,Ethernet28,Ethernet32,Ethernet36,Ethernet40,Ethernet44,Ethernet48,Ethernet52,Ethernet56,Ethernet60,Ethernet64,Ethernet68,Ethernet72,Ethernet76,Ethernet80,Ethernet84,Ethernet88,Ethernet92,Ethernet96,Ethernet100,Ethernet104,Ethernet108,Ethernet112,Ethernet116,Ethernet120,Ethernet124|0": {
				"scheduler": "[SCHEDULER|scheduler.1]"
			},
			"Ethernet0,Ethernet4,Ethernet8,Ethernet12,Ethernet16,Ethernet20,Ethernet24,Ethernet28,Ethernet32,Ethernet36,Ethernet40,Ethernet44,Ethernet48,Ethernet52,Ethernet56,Ethernet60,Ethernet64,Ethernet68,Ethernet72,Ethernet76,Ethernet80,Ethernet84,Ethernet88,Ethernet92,Ethernet96,Ethernet100,Ethernet104,Ethernet108,Ethernet112,Ethernet116,Ethernet120,Ethernet124|1": {
				"scheduler": "[SCHEDULER|scheduler.2]"
			},
			"Ethernet0,Ethernet4,Ethernet8,Ethernet12,Ethernet16,Ethernet20,Ethernet24,Ethernet28,Ethernet32,Ethernet36,Ethernet40,Ethernet44,Ethernet48,Ethernet52,Ethernet56,Ethernet60,Ethernet64,Ethernet68,Ethernet72,Ethernet76,Ethernet80,Ethernet84,Ethernet88,Ethernet92,Ethernet96,Ethernet100,Ethernet104,Ethernet108,Ethernet112,Ethernet116,Ethernet120,Ethernet124|3-4": {
				"wred_profile": "[WRED_PROFILE|AZURE_LOSSLESS]",
				"scheduler": "[SCHEDULER|scheduler.0]"
			}
		}
	}`

	cvSess, _ := cvl.ValidationSessOpen()
	err := cvSess.ValidateConfig(jsonData)

	if err != cvl.CVL_SUCCESS {
		t.Errorf("Config Validation failed -- error details.")
	}

	cvl.ValidationSessClose(cvSess)
}

func TestValidateEditConfig_Delete_Entry_Then_Dep_Leafref_Positive(t *testing.T) {
	depDataMap := map[string]interface{} {
		"VLAN" : map[string]interface{} {
			"Vlan20": map[string] interface{} {
				"vlanid": "20",
			},
		},
		"VLAN_MEMBER": map[string]interface{} {
			"Vlan20|Ethernet4": map[string] interface{} {
				"tagging_mode": "tagged",
			},
		},
	}

	//Prepare data in Redis
	loadConfigDB(rclient, depDataMap)

	cvSess, _ := cvl.ValidationSessOpen()

	cfgDataAcl := []cvl.CVLEditConfigData {
		cvl.CVLEditConfigData {
			cvl.VALIDATE_ALL,
			cvl.OP_DELETE,
			"VLAN_MEMBER|Vlan20|Ethernet4",
			map[string]string {
			},
		},
	}

	cvlErrInfo, err := cvSess.ValidateEditConfig(cfgDataAcl)

	cfgDataAcl = []cvl.CVLEditConfigData {
		cvl.CVLEditConfigData {
			cvl.VALIDATE_NONE,
			cvl.OP_DELETE,
			"VLAN_MEMBER|Vlan20|Ethernet4",
			map[string]string {
			},
		},
		cvl.CVLEditConfigData {
			cvl.VALIDATE_ALL,
			cvl.OP_DELETE,
			"VLAN|Vlan20",
			map[string]string {
			},
		},
	}

	cvlErrInfo, err = cvSess.ValidateEditConfig(cfgDataAcl)

	cvl.ValidationSessClose(cvSess)

	WriteToFile(fmt.Sprintf("\nCVL Error Info is  %v\n", cvlErrInfo))

	if err != cvl.CVL_SUCCESS { //should be success 
		t.Errorf("Config Validation failed.")
	}

	unloadConfigDB(rclient, depDataMap)
}

/*
func TestBadSchema(t *testing.T) {
	env := os.Environ()
	env[0] = env[0] + " "

	if _, err := os.Stat("/usr/sbin/schema"); os.IsNotExist(err) {
		//Corrupt some schema file 
		exec.Command("/bin/sh", "-c", "/bin/cp testdata/schema/sonic-port.yin testdata/schema/sonic-port.yin.bad" + 
		" && /bin/sed -i '1 a <junk>' testdata/schema/sonic-port.yin.bad").Output()

		//Parse bad schema file
		if module, _ := yparser.ParseSchemaFile("testdata/schema/sonic-port.yin.bad"); module != nil { //should fail
			t.Errorf("Bad schema parsing should fail.")
		}

		//Revert to 
		exec.Command("/bin/sh",  "-c", "/bin/rm testdata/schema/sonic-port.yin.bad").Output()
	} else {
		//Corrupt some schema file 
		exec.Command("/bin/sh", "-c", "/bin/cp /usr/sbin/schema/sonic-port.yin /usr/sbin/schema/sonic-port.yin.bad" + 
		" && /bin/sed -i '1 a <junk>' /usr/sbin/schema/sonic-port.yin.bad").Output()

		//Parse bad schema file
		if module, _ := yparser.ParseSchemaFile("/usr/sbin/schema/sonic-port.yin.bad"); module != nil { //should fail
			t.Errorf("Bad schema parsing should fail.")
		}

		//Revert to 
		exec.Command("/bin/sh",  "-c", "/bin/rm /usr/sbin/schema/sonic-port.yin.bad").Output()
	}

}
*/

/*
func TestServicability_Debug_Trace(t *testing.T) {

	cvl.Debug(false)
	SetTrace(false)

	//Reload the config file by sending SIGUSR2 to ourself
	p, err := os.FindProcess(os.Getpid())
	if (err == nil) {
		p.Signal(syscall.SIGUSR2)
	}


	depDataMap := map[string]interface{}{
		"ACL_TABLE": map[string]interface{}{
			"TestACL1": map[string]interface{}{
				"stage": "INGRESS",
				"type":  "MIRROR",
			},
		},
	}

	loadConfigDB(rclient, depDataMap)

	//Create ACL rule - Session 2
	cvSess, _ := cvl.ValidationSessOpen()
	cfgDataRule := []cvl.CVLEditConfigData{
		cvl.CVLEditConfigData{
			cvl.VALIDATE_ALL,
			cvl.OP_CREATE,
			"ACL_RULE|TestACL1|Rule1",
			map[string]string{
				"PACKET_ACTION":     "FORWARD",
				"IP_TYPE":	     "IPV4",
				"SRC_IP":            "10.1.1.1/32",
				"L4_SRC_PORT":       "1909",
				"IP_PROTOCOL":       "103",
				"DST_IP":            "20.2.2.2/32",
				"L4_DST_PORT_RANGE": "9000-12000",
			},
		},
	}


	cvSess.ValidateEditConfig(cfgDataRule)

	unloadConfigDB(rclient, depDataMap)

	SetTrace(true)
	cvl.Debug(true)

	cvl.ValidationSessClose(cvSess)

	//Reload the  bad config file by sending SIGUSR2 to ourself
	exec.Command("/bin/sh", "-c", "/bin/cp conf/cvl_cfg.json conf/cvl_cfg.json.orig" + 
	" && /bin/echo 'junk' >> conf/cvl_cfg.json").Output()
	p, err = os.FindProcess(os.Getpid())
	if (err == nil) {
		p.Signal(syscall.SIGUSR2)
	}
	exec.Command("/bin/sh",  "-c", "/bin/mv conf/cvl_cfg.json.orig conf/cvl_cfg.json").Output()
	p.Signal(syscall.SIGUSR2)
}*/

// EditConfig(Create) with chained leafref from redis
func TestValidateEditConfig_Delete_Create_Same_Entry_Positive(t *testing.T) {
	depDataMap := map[string]interface{} {
		"VLAN" : map[string]interface{} {
			"Vlan100": map[string]interface{} {
				"members@": "Ethernet1",
				"vlanid": "100",
			},
		},
		"PORT" : map[string]interface{} {
			"Ethernet1" : map[string]interface{} {
				"alias":"hundredGigE1",
				"lanes": "81,82,83,84",
				"mtu": "9100",
			},
		},
	}

	//Prepare data in Redis
	loadConfigDB(rclient, depDataMap)

	cvSess, _ := cvl.ValidationSessOpen()

	cfgDataVlan := []cvl.CVLEditConfigData {
		cvl.CVLEditConfigData {
			cvl.VALIDATE_ALL,
			cvl.OP_DELETE,
			"VLAN|Vlan100",
			map[string]string {
			},
		},
	}

	_, err1 := cvSess.ValidateEditConfig(cfgDataVlan)

	//Same entry getting created again
	cfgDataVlan = []cvl.CVLEditConfigData {
		cvl.CVLEditConfigData {
			cvl.VALIDATE_ALL,
			cvl.OP_CREATE,
			"VLAN|Vlan100",
			map[string]string {
				"vlanid": "100",
			},
		},
	}

	_, err2 := cvSess.ValidateEditConfig(cfgDataVlan)

	if err1 != cvl.CVL_SUCCESS || err2 != cvl.CVL_SUCCESS { //should succeed
		t.Errorf("Config Validation failed.")
		return
	}


	cvl.ValidationSessClose(cvSess)

	unloadConfigDB(rclient, depDataMap)
}

func TestValidateStartupConfig_Positive(t *testing.T) {
	cvSess, _ := cvl.ValidationSessOpen()
	if cvl.CVL_NOT_IMPLEMENTED != cvSess.ValidateStartupConfig("") {
		t.Errorf("Not implemented yet.")
	}
	cvl.ValidationSessClose(cvSess)
}

func TestValidateIncrementalConfig_Positive(t *testing.T) {
	existingDataMap := map[string]interface{} {
		"VLAN" : map[string]interface{} {
			"Vlan800": map[string]interface{} {
				"members@": "Ethernet1",
				"vlanid": "800",
			},
			"Vlan801": map[string]interface{} {
				"members@": "Ethernet2",
				"vlanid": "801",
			},
		},
		"VLAN_MEMBER": map[string]interface{} {
			"Vlan800|Ethernet1": map[string] interface{} {
				"tagging_mode": "tagged",
			},
		},
		"PORT" : map[string]interface{} {
			"Ethernet1" : map[string]interface{} {
				"alias":"hundredGigE1",
				"lanes": "81,82,83,84",
				"mtu": "9100",
			},
			"Ethernet2" : map[string]interface{} {
				"alias":"hundredGigE1",
				"lanes": "85,86,87,89",
				"mtu": "9100",
			},
		},
	}

	//Prepare data in Redis
	loadConfigDB(rclient, existingDataMap)

	cvSess, _ := cvl.ValidationSessOpen()

	jsonData := `{
		"VLAN": {
			"Vlan800": {
				"members": [
				"Ethernet1",
				"Ethernet2"
				],
				"vlanid": "800"
			}
		},
		"VLAN_MEMBER": {
			"Vlan800|Ethernet1": {
				"tagging_mode": "untagged"
			},
			"Vlan801|Ethernet2": {
				"tagging_mode": "tagged"
			}
		}
	}`

	ret := cvSess.ValidateIncrementalConfig(jsonData)

	cvl.ValidationSessClose(cvSess)

	unloadConfigDB(rclient, existingDataMap)

	if ret != cvl.CVL_SUCCESS { //should succeed
		t.Errorf("Config Validation failed.")
		return
	}
}

//Validate key only
func TestValidateKeys(t *testing.T) {
	cvSess, _ := cvl.ValidationSessOpen()
	if cvl.CVL_NOT_IMPLEMENTED != cvSess.ValidateKeys([]string{}) {
		t.Errorf("Not implemented yet.")
	}
	cvl.ValidationSessClose(cvSess)
}

//Validate key and data
func TestValidateKeyData(t *testing.T) {
	cvSess, _ := cvl.ValidationSessOpen()
	if cvl.CVL_NOT_IMPLEMENTED != cvSess.ValidateKeyData("", "") {
		t.Errorf("Not implemented yet.")
	}
	cvl.ValidationSessClose(cvSess)
}

//Validate key, field and value
func TestValidateFields(t *testing.T) {
	cvSess, _ := cvl.ValidationSessOpen()
	if cvl.CVL_NOT_IMPLEMENTED != cvSess.ValidateFields("", "", "") {
		t.Errorf("Not implemented yet.")
	}
	cvl.ValidationSessClose(cvSess)
}

func TestValidateEditConfig_Two_Updates_Positive(t *testing.T) {
	depDataMap := map[string]interface{} {
		"ACL_TABLE" : map[string]interface{} {
			"TestACL1": map[string] interface{} {
				"stage": "INGRESS",
				"type": "L3",
			},
		},
	}

	//Prepare data in Redis
	loadConfigDB(rclient, depDataMap)

	cvSess, _ := cvl.ValidationSessOpen()

	cfgDataAcl := []cvl.CVLEditConfigData {
		cvl.CVLEditConfigData {
			cvl.VALIDATE_ALL,
			cvl.OP_UPDATE,
			"ACL_TABLE|TestACL1",
			map[string]string {
				"policy_desc": "Test ACL",
			},
		},
		cvl.CVLEditConfigData {
			cvl.VALIDATE_ALL,
			cvl.OP_UPDATE,
			"ACL_TABLE|TestACL1",
			map[string]string {
				"type": "MIRROR",
			},
		},
	}

	cvlErrInfo, err := cvSess.ValidateEditConfig(cfgDataAcl)

	cvl.ValidationSessClose(cvSess)

	WriteToFile(fmt.Sprintf("\nCVL Error Info is  %v\n", cvlErrInfo))

	if err != cvl.CVL_SUCCESS { //should be success 
		t.Errorf("Config Validation failed.")
	}

	unloadConfigDB(rclient, depDataMap)

}
func TestValidateEditConfig_Create_Syntax_DependentData_PositivePortChannel(t *testing.T) {

	cfgData := []cvl.CVLEditConfigData{
		cvl.CVLEditConfigData{
			cvl.VALIDATE_ALL,
			cvl.OP_CREATE,
			"VLAN|Vlan1001",
			map[string]string{
				"vlanid":   "1001",
				"members@": "Ethernet28,PortChannel002",
			},
		},
	}

	cvSess, _ := cvl.ValidationSessOpen()

	cvlErrInfo, err := cvSess.ValidateEditConfig(cfgData)

	cvl.ValidationSessClose(cvSess)

	WriteToFile(fmt.Sprintf("\nCVL Error Info is  %v\n", cvlErrInfo))

	if err != cvl.CVL_SUCCESS {
		t.Errorf("Config Validation failed -- error details %v", cvlErrInfo)
	}

}


func TestValidateEditConfig_Create_Syntax_DependentData_PositivePortChannelIfName(t *testing.T) {

	cfgData := []cvl.CVLEditConfigData{
		cvl.CVLEditConfigData{
			cvl.VALIDATE_ALL,
			cvl.OP_CREATE,
			"VLAN|Vlan1001",
			map[string]string{
				"vlanid":   "1001",
				"members@": "Ethernet24,PortChannel001",
			},
		},
	}

	cvSess, _ := cvl.ValidationSessOpen()

	cvlErrInfo, err := cvSess.ValidateEditConfig(cfgData)

	cvl.ValidationSessClose(cvSess)

	WriteToFile(fmt.Sprintf("\nCVL Error Info is  %v\n", cvlErrInfo))

	if err != cvl.CVL_SUCCESS {
		t.Errorf("Config Validation failed -- error details %v", cvlErrInfo)
	}

}

func TestValidateEditConfig_Create_Syntax_DependentData_NegativePortChannelEthernet(t *testing.T) {
	cfgData := []cvl.CVLEditConfigData{
		cvl.CVLEditConfigData{
			cvl.VALIDATE_ALL,
			cvl.OP_CREATE,
			"VLAN|Vlan1001",
			map[string]string{
				"vlanid":   "1001",
				"members@": "PortChannel001,Ethernet4",
			},
		},
	}

	cvSess, _ := cvl.ValidationSessOpen()

	cvlErrInfo, _ := cvSess.ValidateEditConfig(cfgData)

	cvl.ValidationSessClose(cvSess)

	WriteToFile(fmt.Sprintf("\nCVL Error Info is  %v\n", cvlErrInfo))

	if cvlErrInfo.ErrCode == cvl.CVL_SUCCESS {
		t.Errorf("Config Validation failed -- error details %v", cvlErrInfo)
	}
}

func TestValidateEditConfig_Use_Updated_Data_As_Create_DependentData_Positive(t *testing.T) {
	depDataMap := map[string]interface{} {
		"VLAN" : map[string]interface{} {
			"Vlan201": map[string] interface{} {
				"vlanid":   "201",
				"mtu": "1700",
				"members@": "Ethernet8",
			},
		},
	}

	//Prepare data in Redis
	loadConfigDB(rclient, depDataMap)

	cvSess, _ := cvl.ValidationSessOpen()


	cfgData := []cvl.CVLEditConfigData{
		cvl.CVLEditConfigData{
			cvl.VALIDATE_ALL,
			cvl.OP_UPDATE,
			"VLAN|Vlan201",
			map[string]string{
				"mtu": "1900",
				"members@": "Ethernet8,Ethernet12",
			},
		},
	}

	cvlErrInfo, _ := cvSess.ValidateEditConfig(cfgData)
	if cvlErrInfo.ErrCode != cvl.CVL_SUCCESS {
		unloadConfigDB(rclient, depDataMap)
		t.Errorf("Config Validation failed -- error details %v", cvlErrInfo)
		return
	}

	cfgData = []cvl.CVLEditConfigData{
		cvl.CVLEditConfigData{
			cvl.VALIDATE_ALL,
			cvl.OP_CREATE,
			"VLAN_MEMBER|Vlan201|Ethernet8",
			map[string]string{
				"tagging_mode": "tagged",
			},
		},
	}

	cvlErrInfo, _ = cvSess.ValidateEditConfig(cfgData)

	cvl.ValidationSessClose(cvSess)

	unloadConfigDB(rclient, depDataMap)

	WriteToFile(fmt.Sprintf("\nCVL Error Info is  %v\n", cvlErrInfo))

	if cvlErrInfo.ErrCode != cvl.CVL_SUCCESS {
		t.Errorf("Config Validation failed -- error details %v", cvlErrInfo)
	}
}

func TestValidateEditConfig_Use_Updated_Data_As_Create_DependentData_Single_Call_Positive(t *testing.T) {
	depDataMap := map[string]interface{} {
		"VLAN" : map[string]interface{} {
			"Vlan201": map[string] interface{} {
				"vlanid":   "201",
				"mtu": "1700",
				"members@": "Ethernet8",
			},
		},
	}

	//Prepare data in Redis
	loadConfigDB(rclient, depDataMap)

	cvSess, _ := cvl.ValidationSessOpen()


	cfgData := []cvl.CVLEditConfigData{
		cvl.CVLEditConfigData{
			cvl.VALIDATE_ALL,
			cvl.OP_UPDATE,
			"VLAN|Vlan201",
			map[string]string{
				"mtu": "1900",
				"members@": "Ethernet8,Ethernet12",
			},
		},
		cvl.CVLEditConfigData{
			cvl.VALIDATE_ALL,
			cvl.OP_CREATE,
			"VLAN_MEMBER|Vlan201|Ethernet8",
			map[string]string{
				"tagging_mode": "tagged",
			},
		},
	}

	cvlErrInfo, _ := cvSess.ValidateEditConfig(cfgData)

	cvl.ValidationSessClose(cvSess)

	unloadConfigDB(rclient, depDataMap)

	WriteToFile(fmt.Sprintf("\nCVL Error Info is  %v\n", cvlErrInfo))

	if cvlErrInfo.ErrCode != cvl.CVL_SUCCESS {
		t.Errorf("Config Validation failed -- error details %v", cvlErrInfo)
	}
}

func TestValidateEditConfig_Create_Syntax_Interface_AllKeys_Positive(t *testing.T) {

	cfgData := []cvl.CVLEditConfigData{
		cvl.CVLEditConfigData{
			cvl.VALIDATE_ALL,
			cvl.OP_CREATE,
			"INTERFACE|Ethernet24|10.0.0.0/31",
			map[string]string{
			},
		},
	}

	cvSess, _ := cvl.ValidationSessOpen()

	cvlErrInfo, _ := cvSess.ValidateEditConfig(cfgData)

	cvl.ValidationSessClose(cvSess)

	WriteToFile(fmt.Sprintf("\nCVL Error Info is  %v\n", cvlErrInfo))

	if cvlErrInfo.ErrCode != cvl.CVL_SUCCESS {
		t.Errorf("Config Validation failed -- error details %v", cvlErrInfo)
	}
}

func TestValidateEditConfig_Create_Syntax_Interface_OptionalKey_Positive(t *testing.T) {

	cfgData := []cvl.CVLEditConfigData{
		cvl.CVLEditConfigData{
			cvl.VALIDATE_ALL,
			cvl.OP_CREATE,
			"INTERFACE|Ethernet24",
			map[string]string{
			},
		},
	}

	cvSess, _ := cvl.ValidationSessOpen()

	cvlErrInfo, _ := cvSess.ValidateEditConfig(cfgData)

	cvl.ValidationSessClose(cvSess)

	WriteToFile(fmt.Sprintf("\nCVL Error Info is  %v\n", cvlErrInfo))

	if cvlErrInfo.ErrCode != cvl.CVL_SUCCESS {
		t.Errorf("Config Validation failed -- error details %v", cvlErrInfo)
	}
}

func TestValidateEditConfig_Create_Syntax_Interface_IncorrectKey_Negative(t *testing.T) {

	cfgData := []cvl.CVLEditConfigData{
		cvl.CVLEditConfigData{
			cvl.VALIDATE_ALL,
			cvl.OP_CREATE,
			"INTERFACE|10.0.0.0/31",
			map[string]string{
			},
		},
	}

	cvSess, _ := cvl.ValidationSessOpen()

	cvlErrInfo, _ := cvSess.ValidateEditConfig(cfgData)

	cvl.ValidationSessClose(cvSess)

	WriteToFile(fmt.Sprintf("\nCVL Error Info is  %v\n", cvlErrInfo))

	if cvlErrInfo.ErrCode == cvl.CVL_SUCCESS {
		t.Errorf("Config Validation failed -- error details %v", cvlErrInfo)
	}
}

func TestValidateEditConfig_EmptyNode_Positive(t *testing.T) {
        cvSess, _ := cvl.ValidationSessOpen()


        cfgData := []cvl.CVLEditConfigData{
                cvl.CVLEditConfigData{
                        cvl.VALIDATE_ALL,
                        cvl.OP_UPDATE,
                        "PORT|Ethernet0",
                        map[string]string{
                                "description": "",
                                "index": "3",
                        },
                },
        }

        cvlErrInfo, _ := cvSess.ValidateEditConfig(cfgData)

        cvl.ValidationSessClose(cvSess)

        WriteToFile(fmt.Sprintf("\nCVL Error Info is  %v\n", cvlErrInfo))

        if cvlErrInfo.ErrCode != cvl.CVL_SUCCESS {
                t.Errorf("Config Validation failed -- error details %v", cvlErrInfo)
        }

}

func TestSortDepTables(t *testing.T) {
	cvSess, _ := cvl.ValidationSessOpen()

	result, _ := cvSess.SortDepTables([]string{"PORT", "ACL_RULE", "ACL_TABLE"})

	expectedResult := []string{"ACL_RULE", "ACL_TABLE", "PORT"}

	if len(expectedResult) != len(result) {
		t.Errorf("Validation failed, returned value = %v", result)
		return
	}

	for i := 0; i < len(expectedResult) ; i++ {
		if result[i] != expectedResult[i] {
			t.Errorf("Validation failed, returned value = %v", result)
			break
		}
	}

	cvl.ValidationSessClose(cvSess)
}

func TestGetOrderedTables(t *testing.T) {
	cvSess, _ := cvl.ValidationSessOpen()

	result, _ := cvSess.GetOrderedTables("sonic-vlan")

	expectedResult := []string{"VLAN_MEMBER", "VLAN"}

	if len(expectedResult) != len(result) {
		t.Errorf("Validation failed, returned value = %v", result)
		return
	}

	for i := 0; i < len(expectedResult) ; i++ {
		if result[i] != expectedResult[i] {
			t.Errorf("Validation failed, returned value = %v", result)
			break
		}
	}

	cvl.ValidationSessClose(cvSess)
}

func TestGetOrderedDepTables(t *testing.T) {
	cvSess, _ := cvl.ValidationSessOpen()

	result, _ := cvSess.GetOrderedDepTables("sonic-vlan", "VLAN")

	expectedResult := []string{"VLAN_MEMBER", "VLAN"}

	if len(expectedResult) != len(result) {
		t.Errorf("Validation failed, returned value = %v", result)
		return
	}

	for i := 0; i < len(expectedResult) ; i++ {
		if result[i] != expectedResult[i] {
			t.Errorf("Validation failed, returned value = %v", result)
			break
		}
	}

	cvl.ValidationSessClose(cvSess)
}

func TestGetDepTables(t *testing.T) {
	cvSess, _ := cvl.ValidationSessOpen()

	result, _ := cvSess.GetDepTables("sonic-acl", "ACL_RULE")

	expectedResult := []string{"ACL_RULE", "ACL_TABLE", "MIRROR_SESSION", "PORT", "PORTCHANNEL"}

	sort.Strings(result)
	sort.Strings(expectedResult)
	if !reflect.DeepEqual(result, expectedResult) {
		t.Errorf("Validation failed, returned value = %v", result)
	}

	cvl.ValidationSessClose(cvSess)
}


func TestGetDepDataForDelete(t *testing.T) {
	depDataMap := map[string]interface{} {
		"VLAN_MEMBER" : map[string]interface{} {
			"Vlan21|Ethernet7": map[string] interface{} {
				"tagging_mode":   "tagged",
			},
			"Vlan22|Ethernet7": map[string] interface{} {
				"tagging_mode":   "tagged",
			},
			"Vlan22|Ethernet72": map[string] interface{} {
				"tagging_mode":   "tagged",
			},
		},
		"PORTCHANNEL_MEMBER" : map[string]interface{} {
			"Ch47|Ethernet7": map[string] interface{} {
				"NULL": "NULL",
			},
			"Ch47|Ethernet75": map[string] interface{} {
				"NULL": "NULL",
			},
		},
		"ACL_TABLE" : map[string]interface{} {
			"TestACL1": map[string] interface{} {
				"stage": "INGRESS",
				"type": "L3",
				"ports@": "Ethernet3,Ethernet76,Ethernet7",
			},
		},
		"CFG_L2MC_STATIC_MEMBER_TABLE" : map[string]interface{} {
			"Vlan24|10.1.1.1|Ethernet7": map[string] interface{} {
				"NULL": "NULL",
			},
			"Vlan25|10.1.1.2|Ethernet78": map[string] interface{} {
				"NULL": "NULL",
			},
		},
		"CFG_L2MC_MROUTER_TABLE" : map[string]interface{} {
			"Vlan21|Ethernet7": map[string] interface{} {
				"NULL": "NULL",
			},
		},
		"MIRROR_SESSION": map[string]interface{}{
			"sess1": map[string]interface{}{
				"src_ip": "10.1.0.32",
				"dst_ip": "2.2.2.2",
			},
		},
		"ACL_RULE" : map[string]interface{} {
			"TestACL1|Rule1": map[string] interface{} {
				"PACKET_ACTION": "FORWARD",
				"MIRROR_ACTION": "sess1",
			},
		},
		"INTERFACE" : map[string]interface{} {
			"Ethernet7": map[string] interface{} {
				"vrf_name": "Vrf1",
			},
			"Ethernet7|10.2.1.1/16": map[string] interface{} {
				"NULL": "NULL",
			},
			"Ethernet7|10.2.1.2/16": map[string] interface{} {
				"NULL": "NULL",
			},
		},
	}

	loadConfigDB(rclient, depDataMap)

        cvSess, _ := cvl.ValidationSessOpen()

	depEntries := cvSess.GetDepDataForDelete("PORT|Ethernet7")

        if (len(depEntries) != 9) { //9 entries to be deleted
                t.Errorf("GetDepDataForDelete() failed")
        }

	depEntries1 := cvSess.GetDepDataForDelete("MIRROR_SESSION|sess1")

        if (len(depEntries1) != 1) { //1 entry to be deleted
                t.Errorf("GetDepDataForDelete() failed")
        }
        cvl.ValidationSessClose(cvSess)

	unloadConfigDB(rclient, depDataMap)
}

func TestMaxElements_All_Entries_In_Request(t *testing.T) {
        cvSess, _ := cvl.ValidationSessOpen()

        cfgData := []cvl.CVLEditConfigData{
                cvl.CVLEditConfigData{
                        cvl.VALIDATE_ALL,
                        cvl.OP_CREATE,
                        "VXLAN_TUNNEL|tun1",
			map[string]string{
				"src_ip": "20.1.1.1",
			},
                },
        }

	//Check addition of first element
        cvlErrInfo, _ := cvSess.ValidateEditConfig(cfgData)

        cfgData1 := []cvl.CVLEditConfigData{
                cvl.CVLEditConfigData{
                        cvl.VALIDATE_ALL,
                        cvl.OP_CREATE,
                        "VXLAN_TUNNEL|tun2",
			map[string]string{
				"src_ip": "30.1.1.1",
			},
                },
        }

	//Try to validate addition of second element
        cvlErrInfo, _ = cvSess.ValidateEditConfig(cfgData1)

        cvl.ValidationSessClose(cvSess)

	//Should fail as "VXLAN_TUNNEL" has max-elements as '1'
        if cvlErrInfo.ErrCode == cvl.CVL_SUCCESS {
                t.Errorf("VXLAN_TUNNEL Config Validation failed -- error details %v", cvlErrInfo)
        }

}

func TestMaxElements_Entries_In_Redis(t *testing.T) {
	depDataMap := map[string]interface{} {
		"VXLAN_TUNNEL" : map[string]interface{} {
			"tun1" : map[string]interface{} {
				"src_ip": "20.1.1.1",
			},
		},
	}

	loadConfigDB(rclient, depDataMap)

        cvSess, _ := cvl.ValidationSessOpen()

	cfgData := []cvl.CVLEditConfigData{
		cvl.CVLEditConfigData{
			cvl.VALIDATE_ALL,
			cvl.OP_CREATE,
			"VXLAN_TUNNEL|tun2",
			map[string]string{
				"src_ip": "30.1.1.1",
			},
		},
	}

	//Check addition of second element
	cvlErrInfo, _ := cvSess.ValidateEditConfig(cfgData)


        cvl.ValidationSessClose(cvSess)

	//Should fail as "VXLAN_TUNNEL" has max-elements as '1'
        if cvlErrInfo.ErrCode == cvl.CVL_SUCCESS {
                t.Errorf("Config Validation failed -- error details %v", cvlErrInfo)
		unloadConfigDB(rclient, depDataMap)
		return
        }

	cfgData1 := []cvl.CVLEditConfigData{
		cvl.CVLEditConfigData{
			cvl.VALIDATE_ALL,
			cvl.OP_DELETE,
			"VXLAN_TUNNEL|tun1",
			map[string]string{
			},
		},
	}

	//Delete the existing entry, should succeed 
	cvlErrInfo, _ = cvSess.ValidateEditConfig(cfgData1)
        if cvlErrInfo.ErrCode != cvl.CVL_SUCCESS {
                t.Errorf("Config Validation failed -- error details %v", cvlErrInfo)
		unloadConfigDB(rclient, depDataMap)
		return
        }

	cfgData1 = []cvl.CVLEditConfigData{
		cvl.CVLEditConfigData{
			cvl.VALIDATE_NONE,
			cvl.OP_DELETE,
			"VXLAN_TUNNEL|tun1",
			map[string]string{
				"src_ip": "20.1.1.1",
			},
		},
		cvl.CVLEditConfigData{
			cvl.VALIDATE_ALL,
			cvl.OP_CREATE,
			"VXLAN_TUNNEL|tun2",
			map[string]string{
				"src_ip": "30.1.1.1",
			},
		},
	}

	//Check validation of new entry, should succeed now
	cvlErrInfo, _ = cvSess.ValidateEditConfig(cfgData1)
        if cvlErrInfo.ErrCode != cvl.CVL_SUCCESS {
                t.Errorf("Config Validation failed -- error details %v", cvlErrInfo)
        }

	unloadConfigDB(rclient, depDataMap)
}

func TestValidateEditConfig_Two_Create_Requests_Positive(t *testing.T) {
	cvSess, _ := cvl.ValidationSessOpen()

	cfgDataVlan := []cvl.CVLEditConfigData {
		cvl.CVLEditConfigData {
			cvl.VALIDATE_ALL,
			cvl.OP_CREATE,
			"VLAN|Vlan21",
			map[string]string {
				"vlanid": "21",
			},
		},
	}

	cvlErrInfo, _ := cvSess.ValidateEditConfig(cfgDataVlan)

        if cvlErrInfo.ErrCode != cvl.CVL_SUCCESS {
		cvl.ValidationSessClose(cvSess)
		t.Errorf("VLAN Create : Config Validation failed")
		return
        }

	cfgDataVlan = []cvl.CVLEditConfigData {
		cvl.CVLEditConfigData {
			cvl.VALIDATE_NONE,
			cvl.OP_CREATE,
			"VLAN|Vlan21",
			map[string]string {
				"vlanid": "21",
			},
		},
		cvl.CVLEditConfigData {
			cvl.VALIDATE_ALL,
			cvl.OP_CREATE,
			"STP_VLAN|Vlan21",
			map[string]string {
				"enabled": "true",
				"forward_delay": "15",
				"hello_time": "2",
				"max_age" : "20",
				"priority": "327",
				"vlanid": "21",
			},
		},
	}

	cvlErrInfo, _ = cvSess.ValidateEditConfig(cfgDataVlan)

        cvl.ValidationSessClose(cvSess)

        if cvlErrInfo.ErrCode != cvl.CVL_SUCCESS {
		t.Errorf("STP VLAN Create : Config Validation failed")
		return
        }
}

func TestValidateEditConfig_Two_Delete_Requests_Positive(t *testing.T) {
	depDataMap := map[string]interface{}{
		"VLAN": map[string]interface{}{
			"Vlan51": map[string]interface{}{
				"vlanid": "51",
			},
		},
		"STP_VLAN": map[string]interface{}{
			"Vlan51": map[string]interface{}{
				"enabled": "true",
				"forward_delay": "15",
				"hello_time": "2",
				"max_age" : "20",
				"priority": "327",
				"vlanid": "51",
			},
		},
	}

	loadConfigDB(rclient, depDataMap)

	cvSess, _ := cvl.ValidationSessOpen()

	cfgDataVlan := []cvl.CVLEditConfigData {
		cvl.CVLEditConfigData {
			cvl.VALIDATE_ALL,
			cvl.OP_DELETE,
			"STP_VLAN|Vlan51",
			map[string]string {
			},
		},
	}

	cvlErrInfo, _ := cvSess.ValidateEditConfig(cfgDataVlan)
        if cvlErrInfo.ErrCode != cvl.CVL_SUCCESS {
		cvl.ValidationSessClose(cvSess)
		unloadConfigDB(rclient, depDataMap)
		t.Errorf("STP VLAN delete : Config Validation failed")
		return
        }

	cfgDataVlan = []cvl.CVLEditConfigData {
		cvl.CVLEditConfigData {
			cvl.VALIDATE_NONE,
			cvl.OP_DELETE,
			"STP_VLAN|Vlan51",
			map[string]string {
			},
		},
		cvl.CVLEditConfigData {
			cvl.VALIDATE_ALL,
			cvl.OP_DELETE,
			"VLAN|Vlan51",
			map[string]string {
			},
		},
	}

	cvlErrInfo, _ = cvSess.ValidateEditConfig(cfgDataVlan)
        if cvlErrInfo.ErrCode != cvl.CVL_SUCCESS {
		t.Errorf("VLAN delete : Config Validation failed")
        }

        cvl.ValidationSessClose(cvSess)

	unloadConfigDB(rclient, depDataMap)
}

//Check delete constraing with table having multiple keys
func TestValidateEditConfig_Multi_Delete_MultiKey_Same_Session_Positive(t *testing.T) {
	depDataMap := map[string]interface{}{
		"VLAN": map[string]interface{}{
			"Vlan511": map[string]interface{}{
				"vlanid": "511",
			},
		},
		"VLAN_MEMBER": map[string]interface{}{
			"Vlan511|Ethernet16": map[string]interface{}{
				"tagging_mode": "untagged",
			},
		},
		"STP_VLAN_PORT": map[string]interface{}{
			"Vlan511|Ethernet16": map[string]interface{}{
				"path_cost": "200",
				"priority": "128",
			},
		},
		"STP_PORT": map[string]interface{}{
			"Ethernet16": map[string]interface{}{
				"bpdu_filter": "global",
				"enabled": "true",
				"portfast": "true",
			},
		},
	}

	loadConfigDB(rclient, depDataMap)
	cvSess, _ := cvl.ValidationSessOpen()

	cfgData := []cvl.CVLEditConfigData {
		cvl.CVLEditConfigData {
			cvl.VALIDATE_ALL,
			cvl.OP_DELETE,
			"STP_VLAN_PORT|Vlan511|Ethernet16",
			map[string]string {
			},
		},
	}

	cvlErrInfo, _ := cvSess.ValidateEditConfig(cfgData)
        if cvlErrInfo.ErrCode != cvl.CVL_SUCCESS {
		t.Errorf("STP_VLAN_PORT Delete: Config Validation failed")
		unloadConfigDB(rclient, depDataMap)
		return
        }

	cfgData = []cvl.CVLEditConfigData {
		cvl.CVLEditConfigData {
			cvl.VALIDATE_ALL,
			cvl.OP_DELETE,
			"VLAN_MEMBER|Vlan511|Ethernet16",
			map[string]string {
				"tagging_mode": "untagged",
			},
		},
	}

	cvlErrInfo, _ = cvSess.ValidateEditConfig(cfgData)
        if cvlErrInfo.ErrCode != cvl.CVL_SUCCESS {
		t.Errorf("VLAN_MEMBER Delete: Config Validation failed")
		unloadConfigDB(rclient, depDataMap)
		return
        }

	cfgData = []cvl.CVLEditConfigData {
		cvl.CVLEditConfigData {
			cvl.VALIDATE_NONE,
			cvl.OP_DELETE,
			"STP_VLAN_PORT|Vlan511|Ethernet16",
			map[string]string {
			},
		},
		cvl.CVLEditConfigData {
			cvl.VALIDATE_NONE,
			cvl.OP_DELETE,
			"VLAN_MEMBER|Vlan511|Ethernet16",
			map[string]string {
				"tagging_mode": "untagged",
			},
		},
		cvl.CVLEditConfigData {
			cvl.VALIDATE_ALL,
			cvl.OP_DELETE,
			"STP_PORT|Ethernet16",
			map[string]string {
			},
		},
	}

	cvlErrInfo, _ = cvSess.ValidateEditConfig(cfgData)

        cvl.ValidationSessClose(cvSess)

        if cvlErrInfo.ErrCode != cvl.CVL_SUCCESS {
		t.Errorf("STP_PORT Delete: Config Validation failed")
		return
        }

	unloadConfigDB(rclient, depDataMap)
}

/*
func TestValidateEditConfig_Update_Leaf_List_Max_Elements_Negative(t *testing.T) {
	depDataMap := map[string]interface{}{
		"VLAN": map[string]interface{} {
			"Vlan801": map[string]interface{} {
				"vlanid": "801",
			},
		},
		"CFG_L2MC_STATIC_GROUP_TABLE": map[string]interface{} {
			"Vlan801|16.2.2.1": map[string]interface{} {
				"out-intf@": "Ethernet4,Ethernet8,Ethernet16",
			},
		},
	}

	loadConfigDB(rclient, depDataMap)

	cvSess, _ := cvl.ValidationSessOpen()

	cfgData := []cvl.CVLEditConfigData {
		cvl.CVLEditConfigData {
			cvl.VALIDATE_ALL,
			cvl.OP_UPDATE,
			"CFG_L2MC_STATIC_GROUP_TABLE|Vlan801|16.2.2.1",
			map[string]string {
				"out-intf@": "Ethernet4,Ethernet8,Ethernet16,Ethernet20",
			},
		},
	}

	cvlErrInfo, _ := cvSess.ValidateEditConfig(cfgData)

	if cvlErrInfo.ErrCode == cvl.CVL_SUCCESS {
		cvl.ValidationSessClose(cvSess)
		t.Errorf("CFG_L2MC_STATIC_GROUP_TABLE Update : Config Validation failed")
		return
	}

	cvl.ValidationSessClose(cvSess)
	unloadConfigDB(rclient, depDataMap)
}
*/

func TestValidationTimeStats(t *testing.T) {
	cvl.ClearValidationTimeStats()

	stats := cvl.GetValidationTimeStats()

	if (stats.Hits != 0 || stats.Time != 0 || stats.Peak != 0) {
		t.Errorf("TestValidationTimeStats : clearing stats failed")
		return
	}

	cvSess, _ := cvl.ValidationSessOpen()

	cfgData := []cvl.CVLEditConfigData {
		cvl.CVLEditConfigData {
			cvl.VALIDATE_ALL,
			cvl.OP_CREATE,
			"VRF|VrfTest",
			map[string]string {
				"fallback": "true",
			},
		},
	}

	cvSess.ValidateEditConfig(cfgData)

	cvl.ValidationSessClose(cvSess)

	stats = cvl.GetValidationTimeStats()

	if (stats.Hits == 0 || stats.Time == 0 || stats.Peak == 0) {
		t.Errorf("TestValidationTimeStats : getting stats failed")
		return
	}

	//Clear stats again and check
	cvl.ClearValidationTimeStats()

	stats = cvl.GetValidationTimeStats()

	if (stats.Hits != 0 || stats.Time != 0 || stats.Peak != 0) {
		t.Errorf("TestValidationTimeStats : clearing stats failed")
	}
}<|MERGE_RESOLUTION|>--- conflicted
+++ resolved
@@ -2238,38 +2238,6 @@
 
 }
 
-<<<<<<< HEAD
-=======
-func TestValidateEditConfig_Create_ErrAppTag_In_Must_Negative(t *testing.T) {
-
-	cfgData := []cvl.CVLEditConfigData{
-		cvl.CVLEditConfigData{
-			cvl.VALIDATE_ALL,
-			cvl.OP_CREATE,
-			"VLAN|Vlan1001",
-			map[string]string{
-				"vlanid":   "102",
-				"members@": "Ethernet24,Ethernet8",
-			},
-		},
-	}
-
-	cvSess, _ := cvl.ValidationSessOpen()
-
-	cvlErrInfo, retCode := cvSess.ValidateEditConfig(cfgData)
-
-	cvl.ValidationSessClose(cvSess)
-
-	WriteToFile(fmt.Sprintf("\nCVL Error Info is  %v\n", cvlErrInfo))
-
-	/* Compare expected error details and error tag. */
-	if compareErrorDetails(cvlErrInfo, cvl.CVL_SEMANTIC_ERROR ,"vlan-invalid", "") != true {
-		t.Errorf("Config Validation failed -- error details %v %v", cvlErrInfo, retCode)
-	}
-
-}
-
->>>>>>> 4aa08997
 /* API to test edit config with valid syntax. */
 func TestValidateEditConfig_Create_Syntax_InValid_FieldValue(t *testing.T) {
 
@@ -2416,70 +2384,6 @@
 	unloadConfigDB(rclient, depDataMap)
 }
 
-<<<<<<< HEAD
-=======
-//EditConfig(Create) with chained leafref from redis
-func TestValidateEditConfig_Create_Chained_Leafref_DepData_Negative(t *testing.T) {
-	depDataMap := map[string]interface{} {
-		"PORT" : map[string]interface{} {
-			"Ethernet3" : map[string]interface{} {
-				"alias":"hundredGigE1",
-				"lanes": "81,82,83,84",
-				"mtu": "9100",
-				"index": "3",
-			},
-			"Ethernet5" : map[string]interface{} {
-				"alias":"hundredGigE1",
-				"lanes": "85,86,87,89",
-				"mtu": "9100",
-				"index": "5",
-			},
-		},
-	}
-
-	//Prepare data in Redis
-	loadConfigDB(rclient, depDataMap)
-
-	cfgDataAclRule := []cvl.CVLEditConfigData {
-		cvl.CVLEditConfigData {
-			cvl.VALIDATE_ALL,
-			cvl.OP_CREATE,
-			"ACL_TABLE|TestACL1",
-			map[string]string {
-				"stage": "INGRESS",
-				"type": "L3",
-				"ports@":"Ethernet2",
-			},
-		},
-		cvl.CVLEditConfigData {
-			cvl.VALIDATE_ALL,
-			cvl.OP_CREATE,
-			"ACL_RULE|TestACL1|Rule1",
-			map[string]string {
-				"PACKET_ACTION": "FORWARD",
-				"IP_TYPE":	 "IPV4",
-				"SRC_IP": "10.1.1.1/32",
-				"L4_SRC_PORT": "1909",
-				"IP_PROTOCOL": "103",
-				"DST_IP": "20.2.2.2/32",
-				"L4_DST_PORT_RANGE": "9000-12000",
-			},
-		},
-	}
-
-	cvSess, _ := cvl.ValidationSessOpen()
-
-	_, err := cvSess.ValidateEditConfig(cfgDataAclRule)
-
-	 cvl.ValidationSessClose(cvSess)
-
-	if err == cvl.CVL_SUCCESS { //should not succeed
-		t.Errorf("Config Validation failed.")
-	}
-
-	unloadConfigDB(rclient, depDataMap)
-}
->>>>>>> 4aa08997
 func TestValidateEditConfig_Create_Syntax_InvalidVlanRange_Negative(t *testing.T) {
 
         cfgData := []cvl.CVLEditConfigData{
@@ -3156,6 +3060,33 @@
 	}
 }
 
+func TestValidateEditConfig_Create_Syntax_DependentData_NegativePortChannelNew(t *testing.T) {
+
+	cfgData := []cvl.CVLEditConfigData{
+		cvl.CVLEditConfigData{
+			cvl.VALIDATE_ALL,
+			cvl.OP_CREATE,
+			"VLAN|Vlan1001",
+			map[string]string{
+				"vlanid":   "1001",
+				"members@": "Ethernet12,PortChannel001",
+			},
+		},
+	}
+
+	cvSess, _ := cvl.ValidationSessOpen()
+
+	cvlErrInfo, _ := cvSess.ValidateEditConfig(cfgData)
+
+	cvl.ValidationSessClose(cvSess)
+
+	WriteToFile(fmt.Sprintf("\nCVL Error Info is  %v\n", cvlErrInfo))
+
+	if cvlErrInfo.ErrCode == cvl.CVL_SUCCESS {
+		t.Errorf("Config Validation failed -- error details %v", cvlErrInfo)
+	}
+}
+
 func TestValidateEditConfig_Use_Updated_Data_As_Create_DependentData_Positive(t *testing.T) {
 	depDataMap := map[string]interface{} {
 		"VLAN" : map[string]interface{} {
