################################################################################
#                                                                              #
#  Copyright 2019 Broadcom. The term Broadcom refers to Broadcom Inc. and/or   #
#  its subsidiaries.                                                           #
#                                                                              #
#  Licensed under the Apache License, Version 2.0 (the "License");             #
#  you may not use this file except in compliance with the License.            #
#  You may obtain a copy of the License at                                     #
#                                                                              #
#     http://www.apache.org/licenses/LICENSE-2.0                               #
#                                                                              #
#  Unless required by applicable law or agreed to in writing, software         #
#  distributed under the License is distributed on an "AS IS" BASIS,           #
#  WITHOUT WARRANTIES OR CONDITIONS OF ANY KIND, either express or implied.    #
#  See the License for the specific language governing permissions and         #
#  limitations under the License.                                              #
#                                                                              #
################################################################################

TOPDIR?=$(abspath ../../../)

yang_dir=../../../models/yang
sonic_yang=../../../models/yang/sonic
pyang_plugin_dir=../../../tools/pyang/pyang_plugins
src_files=$(wildcard *.yang)
out_dir=$(TOPDIR)/build/tests/cvl/testdata/schema/
out=$(patsubst %.yang, $(out_dir)/%.yin, $(src_files)) 
out_ext=$(patsubst %.yang, $(out_dir)/%.tree, $(src_files)) 
search_path=$(yang_dir)/common:$(sonic_yang):$(sonic_yang)/common

all:precheck schema

precheck:
	mkdir -p $(out_dir) 

schema: $(out)

schema-tree: $(out_ext)

$(out_dir)/%.yin:%.yang
	@echo "Generating `basename $@` ..."
	@devFile="`echo $< | cut -d . -f1`-deviation.yang"; \
	if [ -f $$devFile ] ; then devOpt="--deviation-module $$devFile"; fi; \
<<<<<<< HEAD
	pyang -p  $(search_path) \
=======
	pyang -p $(search_path) \
>>>>>>> 86c11081
		--plugindir $(pyang_plugin_dir) -f yin-cvl $$devOpt $< -o $@

$(out_dir)/%.tree:%.yang
	@echo "Generating `basename $@` ..."
	@devFile="`echo $< | cut -d . -f1`-deviation.yang"; \
	if [ -f $$devFile ] ; then devOpt="--deviation-module $$devFile"; fi; \
	pyang -p $(search_path) \
			-f tree $$devOpt $< -o $@

clean:
	@echo "Removing files ..."
	rm -rf platform<|MERGE_RESOLUTION|>--- conflicted
+++ resolved
@@ -41,11 +41,7 @@
 	@echo "Generating `basename $@` ..."
 	@devFile="`echo $< | cut -d . -f1`-deviation.yang"; \
 	if [ -f $$devFile ] ; then devOpt="--deviation-module $$devFile"; fi; \
-<<<<<<< HEAD
-	pyang -p  $(search_path) \
-=======
 	pyang -p $(search_path) \
->>>>>>> 86c11081
 		--plugindir $(pyang_plugin_dir) -f yin-cvl $$devOpt $< -o $@
 
 $(out_dir)/%.tree:%.yang
